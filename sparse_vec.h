--- conflicted
+++ resolved
@@ -89,6 +89,7 @@
 				indices[i] = l.indices[i];
 				entries[i] = l.entries[i];
 			}
+			_nnz = l._nnz;
 		}
 
 		sparse_vec(const sparse_vec& l) {
@@ -540,9 +541,6 @@
 			std::cout << scalar_to_str(vec[i]) << " ";
 		std::cout << std::endl;
 	}
-<<<<<<< HEAD
-
-=======
->>>>>>> aa4fda0c
+
 }
 #endif