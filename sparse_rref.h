/*
	Copyright (C) 2024 Zhenjie Li (Li, Zhenjie)

	This file is part of Sparse_rref. The Sparse_rref is free software:
	you can redistribute it and/or modify it under the terms of the MIT
	License.
*/

#ifndef SPARSE_RREF_H
#define SPARSE_RREF_H

#include "thread_pool.hpp"
#include <algorithm>
#include <bitset>
#include <chrono>
#include <climits>
#include <cmath>
#include <cstring>
#include <fstream>
#include <iomanip>
#include <iostream>
#include <list>
#include <queue>
#include <set>
#include <sstream>
#include <string>
#include <tuple>
#include <unordered_set>
#include <vector>

// flint 
#include "flint/nmod.h"
#include "flint/ulong_extras.h"

#ifdef NULL
#undef NULL
#endif
#define NULL nullptr

namespace sparse_rref {
	// Memory management

	template <typename T>
	inline T* s_malloc(const size_t size) {
		return (T*)std::malloc(size * sizeof(T));
	}

	template <typename T>
	inline void s_free(T* s) {
		std::free(s);
	}

	template <typename T>
	inline T* s_realloc(T* s, const size_t size) {
		return (T*)std::realloc(s, size * sizeof(T));
	}

	template <typename T>
	void s_memset(T* s, const T val, const T size) {
		std::fill(s, s + size, val);
	}

<<<<<<< HEAD
=======
	// thread
	using thread_pool = BS::thread_pool<>; // thread pool
	inline size_t thread_id() {
		return BS::this_thread::get_index().value();
	}

	// field
	enum RING {
		FIELD_QQ,    // fmpq
		FIELD_Fp,    // ulong
		OTHER_RING // not implemented now
	};

	struct field_struct {
		enum RING ring;
		nmod_t mod;
	};
	typedef struct field_struct field_t[1];

>>>>>>> aa4fda0c
	// rref_option
	struct rref_option {
		bool verbose = false;
		bool is_back_sub = true;
		uint8_t method = 0;
		int print_step = 100;
		int search_depth = INT_MAX;
		thread_pool pool = thread_pool(1); // default: thread pool with 1 thread
	};
	using rref_option_t = rref_option[1];

	// version
<<<<<<< HEAD
	constexpr static const char version[] = "v0.4.0";
=======
	constexpr static const char version[] = "v0.2.5";

>>>>>>> aa4fda0c


	// if c++20, use std::countr_zero
	// if c++17, use flint_ctz (__builtin_ctzll or _tzcnt_u64)
#if __cplusplus >= 202002L
#include <bit>
	inline size_t ctz(ulong x) {
		return std::countr_zero(x);
	}
	inline size_t clz(ulong x) {
		return std::countl_zero(x);
	}
#else
	inline size_t ctz(ulong x) {
		return flint_ctz(x);
	}
	inline size_t clz(ulong x) {
		return flint_clz(x);
	}
#endif

	// string
	inline void DeleteSpaces(std::string& str) {
		str.erase(std::remove_if(str.begin(), str.end(),
			[](unsigned char x) { return std::isspace(x); }),
			str.end());
	}

	inline std::vector<std::string> SplitString(const std::string& s, const std::string delim) {
		auto start = 0ULL;
		auto end = s.find(delim);
		std::vector<std::string> result;
		while (end != std::string::npos) {
			result.push_back(s.substr(start, end - start));
			start = end + delim.length();
			end = s.find(delim, start);
		}
		result.push_back(s.substr(start, end));
		return result;
	}

	// time
	inline std::chrono::system_clock::time_point clocknow() {
		return std::chrono::system_clock::now();
	}

	inline double usedtime(std::chrono::system_clock::time_point start,
		std::chrono::system_clock::time_point end) {
		auto duration =
			std::chrono::duration_cast<std::chrono::microseconds>(end - start);
		return ((double)duration.count() * std::chrono::microseconds::period::num /
			std::chrono::microseconds::period::den);
	}

	template <typename T> std::vector<T> difference(std::vector<T> l) {
		std::vector<T> result;
		for (size_t i = 1; i < l.size(); i++) {
			result.push_back(l[i] - l[i - 1]);
		}
		return result;
	}

	struct uset {
		constexpr static size_t bitset_size = std::numeric_limits<unsigned long long>::digits; // 64 or 32
		std::vector<std::bitset<bitset_size>> data;

		uset() {}

		void resize(size_t alllen) {
			auto len = alllen / bitset_size + 1;
			data.resize(len);
		}

		uset(size_t alllen) {
			resize(alllen);
		}

		~uset() {
			data.clear();
		}

		void insert(size_t val) {
			auto idx = val / bitset_size;
			auto pos = val % bitset_size;
			data[idx].set(pos);
		}

		bool count(size_t val) {
			auto idx = val / bitset_size;
			auto pos = val % bitset_size;
			return data[idx].test(pos);
		}

		void erase(size_t val) {
			auto idx = val / bitset_size;
			auto pos = val % bitset_size;
			data[idx].reset(pos);
		}

		void clear() {
			for (auto& d : data)
				d.reset();
		}

		std::bitset<bitset_size>& operator[](size_t idx) {
			return data[idx];
		}

		size_t size() {
			return data.size();
		}

		size_t length() {
			return data.size() * bitset_size;
		}

		std::vector<size_t> nonzero() {
			std::vector<ulong> result;
			std::vector<ulong> tmp;
			tmp.reserve(bitset_size);
			for (size_t i = 0; i < data.size(); i++) {
				if (data[i].any()) {
#ifndef flint_ctz
					// naive version
					 for (size_t j = 0; j < bitset_size; j++) {
					 	if (data[i].test(j))
					 		result.push_back(i * bitset_size + j);
					 }
#else
					tmp.clear();
					ulong c = data[i].to_ullong();

					// only ctz version
					// while (c) {
					// 	auto ctzpos = ctz(c);
					// 	result.push_back(i * bitset_size + ctzpos);
					// 	c &= c - 1;
					// }

					while (c) {
						auto ctzpos = ctz(c);
						auto clzpos = bitset_size - 1 - clz(c);
						result.push_back(i * bitset_size + ctzpos);
						if (ctzpos == clzpos)
							break;
						tmp.push_back(i * bitset_size + clzpos);
						c = c ^ (1ULL << clzpos) ^ (1ULL << ctzpos);
					}
					result.insert(result.end(), tmp.rbegin(), tmp.rend());
#endif
				}
			}
			return result;
		}
	};

	template <typename T> inline T* binarysearch(T* begin, T* end, T val) {
		auto ptr = std::lower_bound(begin, end, val);
		if (ptr == end || *ptr == val)
			return ptr;
		else
			return end;
	}

	template <typename T> inline std::vector<T>::iterator binarysearch(std::vector<T>& vec, const T& val) {
		auto begin = vec.begin();
		auto end = vec.end();
		auto ptr = std::lower_bound(begin, end, val);
		if (ptr == end || *ptr == val)
			return ptr;
		else
			return end;
	}

	template <typename T> inline T* lower_bound(T* begin, T* end, ulong rank, T* val) {
		auto len = (end - begin) / rank;
		T** vec = s_malloc<T*>(len);
		for (size_t i = 0; i < len; i++)
			vec[i] = begin + rank * i;
		T** ptr_s = std::lower_bound(vec, vec + len, val,
			[&rank](const T* a, const T* b) {
				// lex order
				for (ulong i = 0; i < rank; i++) {
					if (a[i] < b[i])
						return true;
					else if (a[i] > b[i])
						return false;
				}
				return false;
			}
		);
		if (ptr_s == vec + len) {
			s_free(vec);
			return end;
		}
		T* ptr = *ptr_s;
		s_free(vec);
		return ptr;
	}

	template <typename T> inline T* binarysearch(T* begin, T* end, uint16_t rank, T* val) {
		auto ptr = sparse_rref::lower_bound(begin, end, rank, val);
		if (ptr == end || std::equal(ptr, ptr + rank, val))
			return ptr;
		else
			return end;
	}

	// LockFreeQueue
	template <typename T>
	class LockFreeQueue {
	private:
		struct Node {
			std::shared_ptr<T> data;
			std::atomic<Node*> next;

			Node(T const& value) : data(std::make_shared<T>(value)), next(nullptr) {}
		};

		std::atomic<Node*> head;
		std::atomic<Node*> tail;

	public:
		LockFreeQueue() {
			Node* dummy = new Node(T());  
			head.store(dummy);
			tail.store(dummy);
		}

		~LockFreeQueue() {
			while (Node* old_head = head.load()) {
				head.store(old_head->next);
				delete old_head;
			}
		}

		void enqueue(T const& value) {
			Node* new_node = new Node(value);
			Node* old_tail = tail.load();
			Node* null_ptr = nullptr;

			while (true) {
				Node* old_next = old_tail->next.load();

				if (old_next == nullptr) {
					if (old_tail->next.compare_exchange_weak(null_ptr, new_node)) {
						tail.compare_exchange_weak(old_tail, new_node);
						break;
					}
				}
				else {
					tail.compare_exchange_weak(old_tail, old_next);
				}
			}
		}

		std::shared_ptr<T> dequeue() {
			Node* old_head;
			Node* old_tail;
			std::shared_ptr<T> result;

			while (true) {
				old_head = head.load();
				old_tail = tail.load();
				Node* next = old_head->next.load();

				if (old_head == head.load()) {
					if (old_head == old_tail) {
						if (next == nullptr) {
							return std::shared_ptr<T>();  
						}
						tail.compare_exchange_weak(old_tail, next);
					}
					else {
						result = next->data;
						if (head.compare_exchange_weak(old_head, next)) {
							delete old_head;
							return result;
						}
					}
				}
			}
		}
	};

	// IO
	using DataTuple = std::vector<std::tuple<slong, slong, std::string>>;

	std::tuple<ulong, ulong, std::string> read_lines(const std::string& str) {
		std::istringstream iss(str);
		char c;
		std::string token;
		slong t1 = -1;
		slong t2 = -1;
		std::string t3("");
		int count = 0;
		bool skip_space = true;
		while (iss.get(c)) {
			bool is_space = std::isspace(c);
			if (skip_space) {
				if (is_space)
					continue;
				else
					skip_space = false;
			}
			if (!is_space) {
				token.push_back(c);
			}
			else {
				if (count == 0)
					t1 = std::stoull(token);
				else if (count == 1)
					t2 = std::stoull(token);
				else
					t3 = token;
				count++;
				token.clear();
				skip_space = true;
			}
			if (count == 3)
				break;
		}
		return std::make_tuple(t1, t2, t3);
	}

	std::string read_file_buffer(std::string filename) {
		std::ifstream file(filename);
		if (!file.is_open()) {
			std::cerr << "Failed to open file: " << filename << std::endl;
			return "";
		}
		std::stringstream buffer;
		buffer << file.rdbuf();
		file.close();
		return buffer.str();
	}
}

#endif<|MERGE_RESOLUTION|>--- conflicted
+++ resolved
@@ -60,28 +60,12 @@
 		std::fill(s, s + size, val);
 	}
 
-<<<<<<< HEAD
-=======
 	// thread
 	using thread_pool = BS::thread_pool<>; // thread pool
 	inline size_t thread_id() {
 		return BS::this_thread::get_index().value();
 	}
 
-	// field
-	enum RING {
-		FIELD_QQ,    // fmpq
-		FIELD_Fp,    // ulong
-		OTHER_RING // not implemented now
-	};
-
-	struct field_struct {
-		enum RING ring;
-		nmod_t mod;
-	};
-	typedef struct field_struct field_t[1];
-
->>>>>>> aa4fda0c
 	// rref_option
 	struct rref_option {
 		bool verbose = false;
@@ -94,12 +78,7 @@
 	using rref_option_t = rref_option[1];
 
 	// version
-<<<<<<< HEAD
-	constexpr static const char version[] = "v0.4.0";
-=======
-	constexpr static const char version[] = "v0.2.5";
-
->>>>>>> aa4fda0c
+	constexpr static const char version[] = "v0.3.0";
 
 
 	// if c++20, use std::countr_zero
