#include "sparse_mat.h"

using namespace std::chrono_literals;
using iter = std::vector<slong>::iterator;

// Row x - a*Row y
inline void sfmpq_mat_xmay(sfmpq_mat_t mat, slong x, slong y, fmpq_t a) {
	sfmpq_vec_sub_mul(mat->rows + x, mat->rows + y, a);
}

// first look for rows with only one nonzero value and eliminate them
// we assume that mat is canonical, i.e. each index is sorted
// and the result is also canonical
ulong eliminate_row_with_one_nnz(sfmpq_mat_t mat,
	sparse_mat_t<fmpq*> tranmat,
	std::vector<slong>& donelist) {
	auto localcounter = 0;
	std::vector<slong> pivlist(mat->nrow, -1);
	std::vector<slong> collist(mat->ncol, -1);
	for (auto i = 0; i < mat->nrow; i++) {
		if (donelist[i] != -1)
			continue;
		if (mat->rows[i].nnz == 1) {
			if (collist[mat->rows[i].indices[0]] == -1) {
				localcounter++;
				pivlist[i] = mat->rows[i].indices[0];
				collist[mat->rows[i].indices[0]] = i;
			}
		}
	}

	if (localcounter == 0) 
		return 0;

	sparse_mat_transpose_pointer(tranmat, mat);
	for (auto i = 0; i < mat->nrow; i++) {
		if (pivlist[i] == -1)
			continue;
		auto thecol = tranmat->rows + pivlist[i];
		ulong colone = 0;
		for (auto j = 0; j < thecol->nnz; j++) {
			if (thecol->indices[j] == i) {
				colone = j;
				fmpq_one(thecol->entries[j]);
			}
			else
				fmpq_zero(thecol->entries[j]);
		}
	}

	for (auto i = 0; i < mat->nrow; i++) {
		sparse_vec_canonicalize(mat->rows + i);
	}

	for (auto i = 0; i < mat->nrow; i++)
		if (pivlist[i] != -1)
			donelist[i] = pivlist[i];

	return localcounter;
}

ulong eliminate_row_with_one_nnz_rec(sfmpq_mat_t mat,
	sparse_mat_t<fmpq*> tranmat,
	std::vector<slong>& donelist, bool verbose,
	slong max_depth = INT_MAX) {
	slong depth = 0;
	ulong oldnnz = 0;
	ulong localcounter = 0;
	ulong count = 0;

	do {
		oldnnz = sparse_mat_nnz(mat);
		localcounter = eliminate_row_with_one_nnz(mat, tranmat, donelist);
		if (verbose) {
			std::cout << "\r-- eliminating rows with only one element, depth: "
				<< depth << ", eliminated row: " << count << std::flush;
		}
		count += localcounter;
		depth++;
	} while (localcounter > 0 && depth < max_depth);
	return count;
}

// lowerbound?
inline slong rowcolpart(std::vector<slong> conp, ulong nrow) {
	slong i;
	for (i = 0; i < conp.size(); i++)
		if (conp[i] >= nrow)
			break;
	return i;
}

// 0    1    -1   2
// v a  v 0  v a  v 0
// b w  b w  0 w  0 w

inline int pair_irr(std::pair<slong, slong> v, std::pair<slong, slong> w,
	sfmpq_mat_t mat) {
	if (v.first == w.first || v.second == w.second)
		return 0;
	auto a = sparse_mat_entry(mat, v.first, w.second, true);
	auto b = sparse_mat_entry(mat, w.first, v.second, true);
	if (a == NULL && b == NULL)
		return 2;
	if (a == NULL)
		return 1;
	if (b == NULL)
		return -1;
	return 0;
}

auto findmanypivots_c(sfmpq_mat_t mat, sparse_mat_t<fmpq*> tranmat,
	std::vector<slong>& rowpivs, std::vector<slong>& colperm,
	iter start,
	size_t max_depth = ULLONG_MAX) {

	auto end = colperm.end();

	std::list<std::pair<slong, iter>> pivots;
	std::unordered_set<slong> prows;
	prows.reserve(std::min((size_t)4096, max_depth));
	for (auto col = start; col < colperm.end(); col++) {
		if (col - start > max_depth)
			break;
		bool flag = true;
		auto thecol = tranmat->rows + *col;
		auto indices = thecol->indices;
		for (size_t i = 0; i < thecol->nnz; i++) {
			flag = (prows.find(indices[i]) == prows.end());
			if (!flag)
				break;
		}
		if (!flag)
			continue;

		if (thecol->nnz == 0)
			continue;
		slong row;
		ulong mnnz = ULLONG_MAX;
		for (size_t i = 0; i < thecol->nnz; i++) {
			if (rowpivs[indices[i]] != -1)
				continue;
			if (mat->rows[indices[i]].nnz < mnnz) {
				row = indices[i];
				mnnz = mat->rows[row].nnz;
			}
		}
		if (mnnz != ULLONG_MAX) {
			pivots.push_back(std::make_pair(row, col));
			prows.insert(row);
		}
	}

	// leftlook then
	// now prows will be used as pcols to store the cols that have been used
	prows.clear();
	// make a table to help to look for row pointers
	std::vector<iter> colptrs(mat->ncol, end);
	for (auto it = start; it != end; it++)
		colptrs[*it] = it;

	for (auto p : pivots)
		prows.insert(*(p.second));

	for (size_t i = 0; i < mat->nrow; i++) {
		if (pivots.size() > max_depth)
			break;
		auto row = i;
		if (rowpivs[row] != -1)
			continue;
		bool flag = true;
		slong col = 0;
		ulong mnnz = ULLONG_MAX;
		auto tc = sparse_mat_row(mat, row);
		for (size_t j = 0; j < tc->nnz; j++) {
			if (colptrs[tc->indices[j]] == end)
				continue;
			flag = (prows.find(tc->indices[j]) == prows.end());
			if (!flag)
				break;
			if (tranmat->rows[tc->indices[j]].nnz < mnnz) {
				mnnz = tranmat->rows[tc->indices[j]].nnz;
				col = tc->indices[j];
			}
		}
		if (!flag)
			continue;
		if (mnnz != ULLONG_MAX) {
			pivots.push_front(std::make_pair(row, colptrs[col]));
			prows.insert(col);
		}
	}

	std::vector<std::pair<slong, iter>> result(pivots.begin(), pivots.end());
	return result;
}

auto findmanypivots(sfmpq_mat_t mat, sparse_mat_t<fmpq*> tranmat,
	slong* rowpivs, std::vector<slong>& colperm,
	std::vector<slong>::iterator start,
	size_t max_depth = ULLONG_MAX) {

	std::vector<std::pair<slong, std::vector<slong>::iterator>> pivots;
	std::unordered_set<slong> prows;
	prows.reserve(std::min((size_t)4096, max_depth));
	for (auto col = start; col < colperm.end(); col++) {
		if (col - start > max_depth)
			break;
		bool flag = true;
		auto thecol = tranmat->rows + *col;
		auto indices = thecol->indices;
		for (size_t i = 0; i < thecol->nnz; i++) {
			flag = flag && (prows.find(indices[i]) == prows.end());
			if (!flag)
				break;
		}
		if (!flag)
			continue;

		if (thecol->nnz == 0)
			continue;
		slong row;
		ulong mnnz = ULLONG_MAX;
		for (size_t i = 0; i < thecol->nnz; i++) {
			if (rowpivs[indices[i]] != -1)
				continue;
			if (mat->rows[indices[i]].nnz < mnnz) {
				row = indices[i];
				mnnz = mat->rows[row].nnz;
			}
		}
		if (mnnz != ULLONG_MAX) {
			pivots.push_back(std::make_pair(row, col));
			prows.insert(row);
		}
	}
	return pivots;
}

slong findrowpivot(sfmpq_mat_t mat, slong col, slong* rowpivs,
	std::vector<slong>& colparts, std::vector<slong>& kkparts,
	std::vector<std::vector<slong>>& rowparts, slong* dolist,
	fmpq** entrylist, slong& dolist_len, BS::thread_pool& pool) {

	auto pivot = col;
	auto mm = colparts[col];
	auto rowlist = rowparts[mm];

	// parallelize this loop

	const auto loop = [&](slong i) {
		if (rowlist[i] == -1)
			return;
		auto entry = sparse_mat_entry(mat, rowlist[i], pivot, true);
		if (entry == NULL || fmpq_is_zero(entry))
			return;
		entrylist[i] = entry;
		dolist[i] = 1;
		};

	pool.detach_loop<slong>(0, kkparts[mm], loop);
	pool.wait();

	slong rowi = -1; // choose the row with the minimal nnz
	ulong mininnz = ULLONG_MAX;
	for (size_t i = 0; i < kkparts[mm]; i++) {
		if (dolist[i] == -1)
			continue;

		auto row = rowparts[mm][i];

		// do not choose rows that have been used to eliminate
		if (rowpivs[row] != -1)
			continue;

		dolist[dolist_len] = row;
		entrylist[dolist_len] = entrylist[i];
		dolist_len++;

		if (mat->rows[row].nnz < mininnz) { // check the nnz of the row
			rowi = row;
			mininnz = mat->rows[row].nnz;
		}
	}
	return rowi;
}

// first write a stupid one
// TODO: Gilbert-Peierls algorithm for parallel computation 
// see https://hal.science/hal-01333670/document
void schur_complete(sfmpq_mat_t mat, slong row, std::vector<std::pair<slong, slong>>& pivots, int ordering, fmpq* tmpvec) {
	auto therow = mat->rows + row;

	if (therow->nnz == 0)
		return;

	// if pivots size is small, we can use the sparse vector
	// to save to cost of converting between sparse and dense
	// vectors, otherwise we use dense vector
	if (pivots.size() < 100) {
		sfmpq_vec_t tmpsvec;
		sparse_vec_init(tmpsvec, mat->ncol);
		sparse_vec_set(tmpsvec, therow);

		if (ordering == 1) {
			for (auto& [r, c] : pivots) {
				auto entry = sparse_vec_entry(tmpsvec, c);
				if (entry == NULL)
					continue;
				auto row = mat->rows + r;
				sfmpq_vec_sub_mul(tmpsvec, row, entry);
			}
		}
		else if (ordering == -1) {
			for (auto ii = pivots.rbegin(); ii != pivots.rend(); ii++) {
				auto& [r, c] = *ii;
				auto entry = sparse_vec_entry(tmpsvec, c);
				if (entry == NULL)
					continue;
				auto row = mat->rows + r;
				sfmpq_vec_sub_mul(tmpsvec, row, entry);
			}
		}

		sparse_vec_swap(therow, tmpsvec);
		sparse_vec_clear(tmpsvec);
		return;
	}

	for (size_t i = 0; i < mat->ncol; i++)
		fmpq_zero(tmpvec + i);
	for (size_t i = 0; i < therow->nnz; i++)
		fmpq_set(tmpvec + therow->indices[i], therow->entries + i);

	fmpq_t entry;
	fmpq_init(entry);

	if (ordering == 1) {
		for (auto& [r, c] : pivots) {
			fmpq_set(entry, tmpvec + c);
			if (fmpq_is_zero(entry))
				continue;

			auto row = mat->rows + r;

			for (size_t i = 0; i < row->nnz; i++)
				fmpq_submul(tmpvec + row->indices[i], entry, row->entries + i);
		}
	}
	else if (ordering == -1) {
		for (auto ii = pivots.rbegin(); ii != pivots.rend(); ii++) {
			auto& [r, c] = *ii;
			auto entry = tmpvec + c;
			if (fmpq_is_zero(entry))
				continue;

			auto row = mat->rows + r;
			for (size_t i = 0; i < row->nnz; i++)
				fmpq_submul(tmpvec + row->indices[i], entry, row->entries + i);
		}
	}

	therow->nnz = 0;
	for (size_t i = 0; i < mat->ncol; i++) {
		if (!fmpq_is_zero(tmpvec + i))
			_sparse_vec_set_entry(therow, i, tmpvec + i);
	}

	fmpq_clear(entry);
}

// upper solver : ordering = -1
// lower solver : ordering = 1
void triangular_solver(sfmpq_mat_t mat, std::vector<std::pair<slong, slong>>& pivots,
	rref_option_t opt, int ordering, BS::thread_pool& pool) {
	bool verbose = opt->verbose;
	auto printstep = opt->print_step;

	std::vector<std::vector<slong>> tranmat(mat->ncol);

	// we only need to compute the transpose of the submatrix involving pivots

	for (size_t i = 0; i < pivots.size(); i++) {
		auto therow = mat->rows + pivots[i].first;
		for (size_t j = 0; j < therow->nnz; j++) {
			if (scalar_is_zero(therow->entries + j))
				continue;
			auto col = therow->indices[j];
			tranmat[col].push_back(pivots[i].first);
		}
	}

	for (size_t i = 0; i < pivots.size(); i++) {
		size_t index;
		if (ordering == 1)
			index = i;
		else if (ordering == -1)
			index = pivots.size() - 1 - i;
		else
			break; // do nothing
		auto pp = pivots[index];
		auto thecol = tranmat[pp.second];
		auto start = clocknow();
		auto loop = [&](slong j) {
			auto r = thecol[j];
			if (r == pp.first)
				return;
			auto entry = sparse_mat_entry(mat, r, pp.second, true);
			sfmpq_mat_xmay(mat, r, pp.first, entry);
			};
		if (thecol.size() > 1) {
			pool.detach_loop<slong>(0, thecol.size(), loop);
			pool.wait();
		}
		auto end = clocknow();

		if ((i % printstep == 0 || i == pivots.size() - 1) && verbose) {
			end = clocknow();
			auto now_nnz = sparse_mat_nnz(mat);
			std::cout << "\r-- Row: " << (i + 1) << "/" << pivots.size()
				<< "  " << "row to eliminate: " << thecol.size() - 1
				<< "  " << "nnz: " << now_nnz << "  " << "density: "
				<< (double)100 * now_nnz / (mat->nrow * mat->ncol)
				<< "%  " << "speed: " << printstep / usedtime(start, end)
				<< " row/s" << std::flush;
			start = clocknow();
		}
	}
}

std::vector<std::pair<slong, slong>> sfmpq_mat_rref_c(sfmpq_mat_t mat, BS::thread_pool& pool,
	rref_option_t opt) {
	// first canonicalize, sort and compress the matrix
	sparse_mat_compress(mat);
	for (size_t i = 0; i < mat->nrow; i++) {
		sparse_vec_sort_indices(mat->rows + i);
		sparse_vec_canonicalize(mat->rows + i);
	}
<<<<<<< HEAD
=======

	auto printstep = opt->print_step;
	bool verbose = opt->verbose;
>>>>>>> 65b9421b

	ulong rank = 0;

	ulong init_nnz = sparse_mat_nnz(mat);
	ulong now_nnz = init_nnz;

	fmpq_t scalar;
	fmpq_init(scalar);

	// store the pivots that have been used
	// -1 is not used
	std::vector<slong> rowpivs(mat->nrow, -1);
	std::vector<slong> colpivs(mat->ncol, -1);
	std::vector<std::pair<slong, slong>> pivots;
	// perm the col
	std::vector<slong> colperm(mat->ncol);
	for (size_t i = 0; i < mat->ncol; i++)
		colperm[i] = i;

	// look for row with only one non-zero entry

	// compute the transpose of pointers of the matrix
	sparse_mat_t<fmpq*> tranmat;
	sparse_mat_init(tranmat, mat->ncol, mat->nrow);

	bool verbose = opt->verbose;
	ulong count =
		eliminate_row_with_one_nnz_rec(mat, tranmat, rowpivs, verbose);
	now_nnz = sparse_mat_nnz(mat);
	if (verbose) {
		std::cout << "\n** eliminated " << count
			<< " rows, and reduce nnz: " << init_nnz << " -> " << now_nnz
			<< std::endl;
	}

	sparse_mat_transpose_pointer(tranmat, mat);

	// sort pivots by nnz, it will be faster
	std::stable_sort(colperm.begin(), colperm.end(),
		[&tranmat](slong a, slong b) {
			return tranmat->rows[a].nnz < tranmat->rows[b].nnz;
		});

	// look for pivot cols with only one nonzero element
	slong kk = 0;
	std::fill(rowpivs.begin(), rowpivs.end(), -1);
	for (; kk < mat->ncol; kk++) {
		auto nnz = tranmat->rows[colperm[kk]].nnz;
		if (nnz == 0)
			continue;
		if (nnz == 1) {
			auto row = tranmat->rows[colperm[kk]].indices[0];
			if (rowpivs[row] != -1)
				continue;
			rowpivs[row] = colperm[kk];
			colpivs[colperm[kk]] = row;
			auto e = sparse_mat_entry(mat, row, rowpivs[row], true);
			fmpq_inv(scalar,e);
			sfmpq_vec_rescale(mat->rows + row, scalar);
			pivots.push_back(std::make_pair(row, colperm[kk]));
			rank++;
		}
		else if (nnz > 1)
			break; // since it's sorted
	}

	init_nnz = sparse_mat_nnz(mat);

	fmpq* cachedensedmat = (fmpq*)malloc(mat->ncol * pool.get_thread_count() * sizeof(fmpq));
	for (size_t i = 0; i < mat->ncol * pool.get_thread_count(); i++) {
		fmpq_init(cachedensedmat + i);
	}
	sparse_mat_transpose_pointer(tranmat, mat);

	// upper triangle (with respect to row and col perm)
	while (kk < mat->ncol) {
		auto start = clocknow();

		auto ps = findmanypivots_c(mat, tranmat, rowpivs, colperm,
			colperm.begin() + kk, opt->search_depth);
		if (ps.size() == 0)
			break;

		std::vector<std::pair<slong, slong>> n_pivots;
		for (auto i = ps.rbegin(); i != ps.rend(); i++) {
			auto [r, cp] = *i;
			rowpivs[r] = *cp;
			colpivs[*cp] = r;
			fmpq_inv(scalar,sparse_mat_entry(mat, r, *cp));
			sfmpq_vec_rescale(mat->rows + r, scalar);
			n_pivots.push_back(std::make_pair(r, *cp));
			pivots.push_back(std::make_pair(r, *cp));
		}
		rank += ps.size();

		pool.detach_loop<slong>(0, mat->nrow, [&](slong i) {
			if (rowpivs[i] != -1)
				return;
			auto id = BS::this_thread::get_index().value();
			schur_complete(mat, i, n_pivots, 1,
				cachedensedmat + id * mat->ncol);
			});

		// reorder the cols, move ps to the front
		std::unordered_set<slong> indices(ps.size());
		for (size_t i = 0; i < ps.size(); i++)
			indices.insert(ps[i].second - colperm.begin());
		std::vector<slong> result(colperm.begin(), colperm.begin() + kk);
		result.reserve(colperm.size());
		for (auto ind : ps) {
			result.push_back(*ind.second);
		}
		for (auto it = kk; it < mat->ncol; it++) {
			if (indices.find(it) == indices.end()) {
				result.push_back(colperm[it]);
			}
		}
		colperm = std::move(result);

		pool.wait();

		auto end = clocknow();
		now_nnz = sparse_mat_nnz(mat);
		std::cout << "\r-- Col: " << kk + ps.size() << "/"
			<< mat->ncol
			<< " rank: " << rank << "  " << "nnz: " << now_nnz
			<< "  " << "density: "
			<< 100 * (double)now_nnz / (mat->nrow * mat->ncol)
			<< "%  " << "speed: " << ps.size() / usedtime(start, end)
			<< " col/s" << std::flush;

		std::vector<slong> donelist(rowpivs);
		count = eliminate_row_with_one_nnz_rec(mat, tranmat, donelist, false, 0);
		rank += count;
		kk += ps.size();

		sparse_mat_transpose_pointer(tranmat, mat);
		// sort pivots by nnz, it will be faster
		std::stable_sort(colperm.begin() + kk, colperm.end(),
			[&tranmat](slong a, slong b) {
				return tranmat->rows[a].nnz < tranmat->rows[b].nnz;
			});
	}

	if (verbose) {
		std::cout << "\n** Rank: " << rank << " nnz: " << sparse_mat_nnz(mat)
			<< "  " << std::endl;
		std::cout << "\n>> Reverse solving: " << std::endl;
	}

	// the matrix is upper triangular
	triangular_solver(mat, pivots, opt, -1, pool);

	if (verbose) {
		std::cout << '\n' << std::endl;
	}

	sparse_mat_clear(tranmat);

	for (size_t i = 0; i < mat->ncol * pool.get_thread_count(); i++) {
		fmpq_clear(cachedensedmat + i);
	}
	free(cachedensedmat);

	return pivots;
}


auto sfmpq_mat_rref_r(sfmpq_mat_t mat, BS::thread_pool& pool, rref_option_t opt) {
	// first canonicalize, sort and compress the matrix

	for (size_t i = 0; i < mat->nrow; i++) {
		sparse_vec_sort_indices(mat->rows + i);
		sparse_vec_canonicalize(mat->rows + i);
	}

	std::vector<slong> rowperm(mat->nrow);
	for (size_t i = 0; i < mat->nrow; i++)
		rowperm[i] = i;

	auto printstep = opt->print_step;
	bool verbose = opt->verbose;

	ulong rank = 0;

	ulong init_nnz = sparse_mat_nnz(mat);
	ulong now_nnz = init_nnz;

	// store the pivots that have been used
	// -1 is not used
	std::vector<slong> rowpivs(mat->nrow, -1);
	std::vector<slong> colpivs(mat->ncol, -1);

	sparse_mat_t<fmpq*> tranmatp;
	sparse_mat_init(tranmatp, mat->ncol, mat->nrow);
	ulong count =
		eliminate_row_with_one_nnz_rec(mat, tranmatp, rowpivs, verbose);
	now_nnz = sparse_mat_nnz(mat);
	if (verbose) {
		std::cout << "\n** eliminated " << count
			<< " rows, and reduce nnz: " << init_nnz << " -> " << now_nnz
			<< std::endl;
	}
	init_nnz = now_nnz;
	sparse_mat_clear(tranmatp);

	// sort rows by nnz
	std::stable_sort(rowperm.begin(), rowperm.end(),
		[&mat](slong a, slong b) {
			if (mat->rows[a].nnz < mat->rows[b].nnz) {
				return true;
			}
			else if (mat->rows[a].nnz == mat->rows[b].nnz) {
				auto ri1 = mat->rows[a].indices;
				auto ri2 = mat->rows[b].indices;
				auto nnz = mat->rows[a].nnz;
				return std::lexicographical_compare(ri1, ri1 + nnz, ri2, ri2 + nnz);
			}
			else
				return false;
		});

	std::vector<std::pair<slong, slong>> pivots;

	sparse_mat_t<bool> tranmat;
	sparse_mat_init(tranmat, mat->ncol, mat->nrow);

	fmpq* cachedensedmat = (fmpq*)malloc(mat->ncol * pool.get_thread_count() * sizeof(fmpq));
	for (size_t i = 0; i < mat->ncol * pool.get_thread_count(); i++)
		fmpq_init(cachedensedmat + i);

	// skip the rows with only one/zero nonzero element
	slong kk;
	for (kk = 0; kk < mat->nrow; kk++) {
		auto row = rowperm[kk];
		auto therow = sparse_mat_row(mat, row);
		if (therow->nnz == 0)
			continue;
		else if (therow->nnz == 1) {
			auto col = therow->indices[0];
			pivots.push_back(std::make_pair(row, col));
			rank++;
			rowpivs[row] = col;
			colpivs[col] = row;
		}
		else
			break;
	}

	sparse_mat_transpose_part(tranmat, mat, rowperm);

	while (kk < mat->nrow) {
		auto start = clocknow();
		auto row = rowperm[kk];

		if (mat->rows[row].nnz == 0) {
			kk++;
			continue;
		}

		pool.wait();
		auto ps = findmanypivots_r(mat, tranmat, colpivs,
			rowperm, rowperm.begin() + kk, opt->search_depth);

		if (ps.size() == 0)
			break;

		std::vector<std::pair<slong, slong>> n_pivots;

		fmpq_t scalar;
		fmpq_init(scalar);

		for (auto& [c, rp] : ps) {
			pivots.push_back(std::make_pair(*rp, c));
			n_pivots.push_back(std::make_pair(*rp, c));
			colpivs[c] = *rp;
			rowpivs[*rp] = c;
			fmpq_inv(scalar, sparse_mat_entry(mat, *rp, c, true));
			sfmpq_vec_rescale(mat->rows + *rp, scalar);
		}

		fmpq_clear(scalar);

		// reorder the rows, move ps to the front
		std::unordered_set<slong> indices(ps.size());
		for (size_t i = 0; i < ps.size(); i++)
			indices.insert(ps[i].second - rowperm.begin());
		std::vector<slong> result(rowperm.begin(), rowperm.begin() + kk);
		result.reserve(rowperm.size());
		for (auto ind : ps) {
			result.push_back(*ind.second);
		}
		for (auto it = kk; it < mat->nrow; it++) {
			if (indices.find(it) == indices.end()) {
				result.push_back(rowperm[it]);
			}
		}
		rowperm = std::move(result);

		kk += ps.size();
		rank += ps.size();
		slong newpiv = ps.size();

		auto end = clocknow();
		double oldstatus = 0;
		int oldcout = 0;
		std::atomic<int> count(0);
		ulong tran_count = 0;
		// flags[i] is true if the i-th row has been computed
		std::vector<std::atomic<bool>> flags(mat->nrow - kk);
		for (size_t i = 0; i < mat->nrow - kk; i++)
			flags[i] = false;
		// and then compute the elimination of the rows asynchronizely
		pool.detach_loop<slong>(kk, mat->nrow, [&](slong i) {
			if (rowpivs[rowperm[i]] != -1)
				return;
			auto id = BS::this_thread::get_index().value();
			schur_complete(mat, rowperm[i], n_pivots, 1, cachedensedmat + id * mat->ncol);
			count++;
			flags[i - kk] = true;
			});
		std::vector<slong> leftrows(rowperm.begin() + kk, rowperm.end());
		for (size_t i = 0; i < tranmat->nrow; i++)
			tranmat->rows[i].nnz = 0;
		// compute the transpose of the submatrix and print the status asynchronizely
		while (tran_count < leftrows.size()) {
			for (size_t i = 0; i < leftrows.size(); i++) {
				if (flags[i]) {
					auto row = leftrows[i];
					auto therow = mat->rows + row;
					for (size_t j = 0; j < therow->nnz; j++) {
						auto col = therow->indices[j];
						_sparse_vec_set_entry(tranmat->rows + col, row, (bool*)nullptr);
					}
					tran_count++;
					flags[i] = false;
				}
			}
			if (verbose && count - oldcout > printstep) {
				auto status = (kk - newpiv + 1) + ((double)count / (mat->nrow - kk)) * newpiv;
				end = clocknow();
				now_nnz = sparse_mat_nnz(mat);
				std::cout << "\r-- Row: " << (int)std::floor(status) << "/" << mat->nrow
					<< "  rank: " << rank
					<< "  nnz: " << now_nnz << "  " << "density: "
					<< (double)100 * now_nnz / (mat->nrow * mat->ncol) << "%"
					<< "  speed: " << (status - oldstatus) / usedtime(start, end)
					<< "  row/s" << std::flush;
				oldstatus = status;
				oldcout = count;
				start = clocknow();
			}
		}
		// wait for the completion of the computation
		pool.wait();
		pool.detach_loop<slong>(0, mat->ncol, [&](slong i) {
			sparse_vec_sort_indices(tranmat->rows + i);
			});
	}

	for (size_t i = 0; i < mat->ncol * pool.get_thread_count(); i++)
		fmpq_clear(cachedensedmat + i);
	free(cachedensedmat);

	if (verbose) {
		std::cout << "\n** Rank: " << rank
			<< " nnz: " << sparse_mat_nnz(mat) << std::endl
			<< "\n>> Reverse solving: " << std::endl;
	}

	// the matrix is upper triangular
	triangular_solver(mat, pivots, opt, -1, pool);

	if (verbose) {
		std::cout << std::endl;
	}

	sparse_mat_clear(tranmat);

	return pivots;
}


std::vector<std::pair<slong, slong>> sfmpq_mat_rref(sfmpq_mat_t mat, BS::thread_pool& pool, rref_option_t opt) {
	if (opt->pivot_dir)
		return sfmpq_mat_rref_r(mat, pool, opt);
	else
		return sfmpq_mat_rref_c(mat, pool, opt);
}

ulong sfmpq_mat_rref_kernel(sfmpq_mat_t K, const sfmpq_mat_t M, const std::vector<std::pair<slong, slong>>& pivots, BS::thread_pool& pool) {
	auto rank = pivots.size();
	if (rank == M->ncol)
		return 0; // full rank, no kernel

	fmpq_t m1;
	fmpq_init(m1);
	fmpq_one(m1);

	if (rank == 0) {
		sparse_mat_init(K, M->ncol, M->ncol);
		for (size_t i = 0; i < M->ncol; i++)
			_sparse_vec_set_entry(sparse_mat_row(K, i), i, m1);
		fmpq_clear(m1);
		return M->ncol;
	}
	fmpq_neg(m1, m1);

	sfmpq_mat_t rows, trows;
	sparse_mat_init(rows, rank, M->ncol);
	sparse_mat_init(trows, M->ncol, rank);
	for (size_t i = 0; i < rank; i++) {
		sparse_vec_set(sparse_mat_row(rows, i), sparse_mat_row(M, pivots[i].first));
	}
	sparse_mat_transpose(trows, rows);
	sparse_mat_clear(rows);

	sparse_mat_init(K, M->ncol - rank, M->ncol);
	for (size_t i = 0; i < K->nrow; i++)
		sparse_mat_row(K, i)->nnz = 0;

	std::vector<slong> colpivs(M->ncol, -1);
	std::vector<slong> nonpivs;
	for (size_t i = 0; i < rank; i++)
		colpivs[pivots[i].second] = pivots[i].first;

	for (auto i = 0; i < M->ncol; i++)
		if (colpivs[i] == -1)
			nonpivs.push_back(i);

	pool.detach_loop<size_t>(0, nonpivs.size(), [&](size_t i) {
		auto thecol = sparse_mat_row(trows, nonpivs[i]);
		auto k_vec = sparse_mat_row(K, i);
		sparse_vec_realloc(k_vec, thecol->nnz + 1);
		for (size_t j = 0; j < thecol->nnz; j++) {
			_sparse_vec_set_entry(k_vec,
				pivots[thecol->indices[j]].second,
				thecol->entries + j);
		}
		_sparse_vec_set_entry(k_vec, nonpivs[i], m1);
		sparse_vec_sort_indices(k_vec); // sort the indices
		});
	pool.wait();

	sparse_mat_clear(trows);
	fmpq_clear(m1);
	return M->ncol - rank;
}<|MERGE_RESOLUTION|>--- conflicted
+++ resolved
@@ -436,12 +436,9 @@
 		sparse_vec_sort_indices(mat->rows + i);
 		sparse_vec_canonicalize(mat->rows + i);
 	}
-<<<<<<< HEAD
-=======
 
 	auto printstep = opt->print_step;
 	bool verbose = opt->verbose;
->>>>>>> 65b9421b
 
 	ulong rank = 0;
 
