#include <set>
#include "sparse_mat.h"

using iter = std::vector<slong>::iterator;

#define rrefonerow do {                                                    \
	for (size_t i = 0; i < therow->nnz; i++) {                             \
		nonzero_c.insert(therow->indices[i]);                              \
		scalar_set(tmpvec + therow->indices[i], therow->entries + i);      \
	}                                                                      \
	fmpq entry[1];                                                         \
	scalar_init(entry);                                                    \
	for (auto [r, c] : pivots) {                                           \
		if (nonzero_c.find(c) == nonzero_c.end())                          \
			continue;                                                      \
		scalar_set(entry, tmpvec + c);                                     \
		if (scalar_is_zero(entry)) {                                       \
			nonzero_c.erase(c);                                            \
			continue;                                                      \
		}                                                                  \
		auto row = mat->rows + r;                                          \
		for (size_t i = 0; i < row->nnz; i++) {                            \
			auto old_len = nonzero_c.size();                               \
			nonzero_c.insert(row->indices[i]);                             \
			if (nonzero_c.size() != old_len)                               \
				fmpq_zero(tmpvec + row->indices[i]);                       \
			fmpq_submul(tmpvec + row->indices[i], entry, row->entries + i);\
		}                                                                  \
		nonzero_c.erase(c);                                                \
	}                                                                      \
	scalar_clear(entry);                                                   \
} while (0);

// first write a stupid one
// TODO: Gilbert-Peierls algorithm for parallel computation 
// see https://hal.science/hal-01333670/document
<<<<<<< HEAD
void schur_complete(sfmpq_mat_t mat, slong row, std::vector<std::pair<slong, slong>>& pivots,
	int ordering, fmpq* tmpvec) {
=======
// mode : true: very sparse < SPARSE_BOUND%
void schur_complete(sfmpq_mat_t mat, slong row, std::vector<std::pair<slong, slong>>&pivots,
	int ordering, fmpq * tmpvec, bool mode) {
>>>>>>> 84c428de
	if (ordering < 0) {
		std::vector<std::pair<slong, slong>> npivots(pivots.rbegin(), pivots.rend());
		schur_complete(mat, row, npivots, -ordering, tmpvec, mode);
	}

	auto therow = mat->rows + row;

	if (therow->nnz == 0)
		return;

	// if pivots size is small, we can use the sparse vector
	// to save to cost of converting between sparse and dense
	// vectors, otherwise we use dense vector
	if (pivots.size() < 100) {
		for (auto [r, c] : pivots) {
			auto entry = sparse_vec_entry(therow, c);
			if (entry == NULL)
				continue;
			auto row = mat->rows + r;
			sfmpq_vec_sub_mul(therow, row, entry);
		}
		return;
	}

<<<<<<< HEAD
	std::set<slong> nonzero_c; // it's important that it is sorted

	for (size_t i = 0; i < therow->nnz; i++) {
		nonzero_c.insert(therow->indices[i]);
		scalar_set(tmpvec + therow->indices[i], therow->entries + i);
	}

	fmpq entry[1];
	scalar_init(entry);

	for (auto [r, c] : pivots) {
		if (nonzero_c.find(c) == nonzero_c.end())
			continue;
		scalar_set(entry, tmpvec + c);
		if (scalar_is_zero(entry)) {
			nonzero_c.erase(c);
			continue;
		}

		auto row = mat->rows + r;

		for (size_t i = 0; i < row->nnz; i++) {
			auto old_len = nonzero_c.size();
			nonzero_c.insert(row->indices[i]);
			if (nonzero_c.size() != old_len)
				fmpq_zero(tmpvec + row->indices[i]);
			fmpq_submul(tmpvec + row->indices[i], entry, row->entries + i);
=======
	if (mode) {
		std::set<slong> nonzero_c; // it's important that it is sorted
		rrefonerow;
		therow->nnz = 0;
		for (auto i : nonzero_c) {
			if (!scalar_is_zero(tmpvec + i))
				_sparse_vec_set_entry(therow, i, tmpvec + i);
>>>>>>> 84c428de
		}
		nonzero_c.erase(c);
	}
<<<<<<< HEAD
	scalar_clear(entry);

	therow->nnz = 0;
	for (auto i : nonzero_c) {
		if (!scalar_is_zero(tmpvec + i))
			_sparse_vec_set_entry(therow, i, tmpvec + i);
=======
	else {
		std::unordered_set<slong> nonzero_c;
		nonzero_c.reserve(5 * therow->nnz);
		rrefonerow;
		std::vector<slong> indices(nonzero_c.begin(), nonzero_c.end());
		std::sort(indices.begin(), indices.end());
		therow->nnz = 0;
		for (auto i : indices) {
			if (!scalar_is_zero(tmpvec + i))
				_sparse_vec_set_entry(therow, i, tmpvec + i);
		}
>>>>>>> 84c428de
	}
}

// upper solver : ordering = -1
// lower solver : ordering = 1
void triangular_solver(sfmpq_mat_t mat, std::vector<std::pair<slong, slong>>& pivots,
	rref_option_t opt, int ordering, BS::thread_pool& pool) {
	bool verbose = opt->verbose;
	auto printstep = opt->print_step;

	std::vector<std::vector<slong>> tranmat(mat->ncol);

	// we only need to compute the transpose of the submatrix involving pivots

	for (size_t i = 0; i < pivots.size(); i++) {
		auto therow = mat->rows + pivots[i].first;
		for (size_t j = 0; j < therow->nnz; j++) {
			if (scalar_is_zero(therow->entries + j))
				continue;
			auto col = therow->indices[j];
			tranmat[col].push_back(pivots[i].first);
		}
	}

	for (size_t i = 0; i < pivots.size(); i++) {
		size_t index = i;
		if (ordering < 0)
			index = pivots.size() - 1 - i;
		auto pp = pivots[index];
		auto thecol = tranmat[pp.second];
		auto start = clocknow();
		auto loop = [&](slong j) {
			auto r = thecol[j];
			if (r == pp.first)
				return;
			auto entry = sparse_mat_entry(mat, r, pp.second, true);
			sfmpq_vec_sub_mul(mat->rows + r, mat->rows + pp.first, entry);
			};
		if (thecol.size() > 1) {
			pool.detach_loop<slong>(0, thecol.size(), loop);
			pool.wait();
		}
		auto end = clocknow();

		if ((i % printstep == 0 || i == pivots.size() - 1) && verbose && thecol.size() > 1) {
			end = clocknow();
			auto now_nnz = sparse_mat_nnz(mat);
			std::cout << "\r-- Row: " << (i + 1) << "/" << pivots.size()
				<< "  " << "row to eliminate: " << thecol.size() - 1
				<< "  " << "nnz: " << now_nnz << "  " << "density: "
				<< (double)100 * now_nnz / (mat->nrow * mat->ncol)
				<< "%  " << "speed: " << printstep / usedtime(start, end)
				<< " row/s" << std::flush;
			start = clocknow();
		}
	}
}

std::vector<std::pair<slong, slong>> sfmpq_mat_rref_c(sfmpq_mat_t mat, BS::thread_pool& pool,
	rref_option_t opt) {
	// first canonicalize, sort and compress the matrix
	for (size_t i = 0; i < mat->nrow; i++) {
		sparse_vec_sort_indices(mat->rows + i);
		sparse_vec_canonicalize(mat->rows + i);
	}
	// sparse_mat_compress(mat);

	ulong init_nnz = sparse_mat_nnz(mat);
	ulong now_nnz = init_nnz;

	fmpq scalar[1];
	scalar_init(scalar);

	// store the pivots that have been used
	// -1 is not used
	std::vector<slong> rowpivs(mat->nrow, -1);
	std::vector<slong> colpivs(mat->ncol, -1);
	std::vector<std::pair<slong, slong>> pivots;
	// perm the col
	std::vector<slong> colperm(mat->ncol);
	for (size_t i = 0; i < mat->ncol; i++)
		colperm[i] = i;

	// look for row with only one non-zero entry

	// compute the transpose of pointers of the matrix
	sparse_mat_t<fmpq*> tranmatp;
	sparse_mat_init(tranmatp, mat->ncol, mat->nrow);

	bool verbose = opt->verbose;
	ulong count =
		eliminate_row_with_one_nnz_rec(mat, tranmatp, rowpivs, verbose);
	now_nnz = sparse_mat_nnz(mat);
	if (verbose) {
		std::cout << "\n** eliminated " << count
			<< " rows, and reduce nnz: " << init_nnz << " -> " << now_nnz
			<< std::endl;
	}

	sparse_mat_transpose(tranmatp, mat);

	// sort pivots by nnz, it will be faster
	std::stable_sort(colperm.begin(), colperm.end(),
		[&tranmatp](slong a, slong b) {
			return tranmatp->rows[a].nnz < tranmatp->rows[b].nnz;
		});

	// look for pivot cols with only one nonzero element
	slong kk = 0;
	std::fill(rowpivs.begin(), rowpivs.end(), -1);
	for (; kk < mat->ncol; kk++) {
		auto nnz = tranmatp->rows[colperm[kk]].nnz;
		if (nnz == 0)
			continue;
		if (nnz == 1) {
			auto row = tranmatp->rows[colperm[kk]].indices[0];
			if (rowpivs[row] != -1)
				continue;
			rowpivs[row] = colperm[kk];
			colpivs[colperm[kk]] = row;
			auto e = sparse_mat_entry(mat, row, rowpivs[row], true);
			fmpq_inv(scalar,e);
			sfmpq_vec_rescale(mat->rows + row, scalar);
			pivots.push_back(std::make_pair(row, colperm[kk]));
		}
		else if (nnz > 1)
			break; // since it's sorted
	}
	sparse_mat_clear(tranmatp);

	fmpq* cachedensedmat = s_malloc<fmpq>(mat->ncol * pool.get_thread_count());
	for (size_t i = 0; i < mat->ncol * pool.get_thread_count(); i++) {
		fmpq_init(cachedensedmat + i);
	}

	sparse_mat_t<bool> tranmat;
	sparse_mat_init(tranmat, mat->ncol, mat->nrow);
	sparse_mat_transpose(tranmat, mat);

	std::vector<slong> leftrows;
	leftrows.reserve(mat->nrow);
	for (size_t i = 0; i < mat->nrow; i++) {
		if (rowpivs[i] != -1 || mat->rows[i].nnz == 0)
			continue;
		leftrows.push_back(i);
	}

	double oldpr = 0;
	// upper triangle (with respect to row and col perm)
	while (kk < mat->ncol) {
		auto start = clocknow();

		auto ps = findmanypivots_c(mat, tranmat, rowpivs, colperm,
			colperm.begin() + kk, opt->search_depth);
		if (ps.size() == 0)
			break;

		std::vector<std::pair<slong, slong>> n_pivots;
		for (auto i = ps.rbegin(); i != ps.rend(); i++) {
			auto [r, cp] = *i;
			rowpivs[r] = *cp;
			colpivs[*cp] = r;
			fmpq_inv(scalar,sparse_mat_entry(mat, r, *cp));
			sfmpq_vec_rescale(mat->rows + r, scalar);
			n_pivots.push_back(std::make_pair(r, *cp));
			pivots.push_back(std::make_pair(r, *cp));
		}

		ulong n_leftrows = 0;
		for (size_t i = 0; i < leftrows.size(); i++) {
			auto row = leftrows[i];
			if (rowpivs[row] != -1 || mat->rows[row].nnz == 0)
				continue;
			leftrows[n_leftrows] = row;
			n_leftrows++;
		}
		leftrows.resize(n_leftrows);

		std::vector<uint8_t> flags(leftrows.size(), 0);
		bool mode = ((double)100 * now_nnz / (mat->nrow * mat->ncol) < SPARSE_BOUND);
		pool.detach_loop<slong>(0, leftrows.size(), [&](slong i) {
			auto id = BS::this_thread::get_index().value();
			schur_complete(mat, leftrows[i], n_pivots,
				1, cachedensedmat + id * mat->ncol, mode);
			flags[i] = 1;
			});

		// reorder the cols, move ps to the front
		std::unordered_set<slong> indices(ps.size());
		for (size_t i = 0; i < ps.size(); i++)
			indices.insert(ps[i].second - colperm.begin());
		std::vector<slong> result(colperm.begin(), colperm.begin() + kk);
		result.reserve(colperm.size());
		for (auto ind : ps) {
			result.push_back(*ind.second);
		}
		for (auto it = kk; it < mat->ncol; it++) {
			if (indices.find(it) == indices.end()) {
				result.push_back(colperm[it]);
			}
		}
		colperm = std::move(result);
		std::vector<slong> donelist(rowpivs);

		bool print_once = true; // print at least once
		// we need first clear the transpose matrix
		for (auto i = 0; i < tranmat->nrow; i++)
			tranmat->rows[i].nnz = 0;

		ulong localcount = 0;
		while (localcount < leftrows.size()) {
			for (size_t i = 0; i < leftrows.size(); i++) {
				if (flags[i]) {
					auto row = leftrows[i];
					auto therow = mat->rows + row;
					for (size_t j = 0; j < therow->nnz; j++) {
						auto col = therow->indices[j];
						_sparse_vec_set_entry(tranmat->rows + col, row, (bool*)NULL);
					}
					flags[i] = 0;
					localcount++;
				}
			}

			double pr = kk + (1.0 * ps.size() * localcount) / leftrows.size();
			if (verbose && (print_once || pr - oldpr > opt->print_step)) {
				auto end = clocknow();
				now_nnz = sparse_mat_nnz(mat);
				std::cout << "\r-- Col: " << (int)pr << "/"
					<< mat->ncol
					<< "  rank: " << pivots.size() << "  " << "nnz: " << now_nnz
					<< "  " << "density: "
					<< 100 * (double)now_nnz / (mat->nrow * mat->ncol)
					<< "%  " << "speed: " <<
					((pr - oldpr) / usedtime(start, end))
					<< " col/s" << std::flush;
				oldpr = pr;
				start = end;
				print_once = false;
			}
		}
		pool.wait();

		kk += ps.size();
	}

	if (verbose) {
		std::cout << "\n** Rank: " << pivots.size() << " nnz: " << sparse_mat_nnz(mat)
			<< "  " << std::endl;
		std::cout << "\n>> Reverse solving: " << std::endl;
	}

	// the matrix is upper triangular
	triangular_solver(mat, pivots, opt, -1, pool);

	if (verbose) {
		std::cout << '\n' << std::endl;
	}

	sparse_mat_clear(tranmat);

	for (size_t i = 0; i < mat->ncol * pool.get_thread_count(); i++) {
		fmpq_clear(cachedensedmat + i);
	}
	s_free(cachedensedmat);

	return pivots;
}


auto sfmpq_mat_rref_r(sfmpq_mat_t mat, BS::thread_pool& pool, rref_option_t opt) {
	// first canonicalize, sort and compress the matrix

	for (size_t i = 0; i < mat->nrow; i++) {
		sparse_vec_sort_indices(mat->rows + i);
		sparse_vec_canonicalize(mat->rows + i);
	}

	std::vector<slong> rowperm(mat->nrow);
	for (size_t i = 0; i < mat->nrow; i++)
		rowperm[i] = i;

	auto printstep = opt->print_step;
	bool verbose = opt->verbose;

	ulong init_nnz = sparse_mat_nnz(mat);
	ulong now_nnz = init_nnz;

	// store the pivots that have been used
	// -1 is not used
	std::vector<slong> rowpivs(mat->nrow, -1);
	std::vector<slong> colpivs(mat->ncol, -1);

	sparse_mat_t<fmpq*> tranmatp;
	sparse_mat_init(tranmatp, mat->ncol, mat->nrow);
	ulong count =
		eliminate_row_with_one_nnz_rec(mat, tranmatp, rowpivs, verbose);
	now_nnz = sparse_mat_nnz(mat);
	if (verbose) {
		std::cout << "\n** eliminated " << count
			<< " rows, and reduce nnz: " << init_nnz << " -> " << now_nnz
			<< std::endl;
	}
	init_nnz = now_nnz;
	sparse_mat_clear(tranmatp);

	// sort rows by nnz
	std::stable_sort(rowperm.begin(), rowperm.end(),
		[&mat](slong a, slong b) {
			if (mat->rows[a].nnz < mat->rows[b].nnz) {
				return true;
			}
			else if (mat->rows[a].nnz == mat->rows[b].nnz) {
				auto ri1 = mat->rows[a].indices;
				auto ri2 = mat->rows[b].indices;
				auto nnz = mat->rows[a].nnz;
				return std::lexicographical_compare(ri1, ri1 + nnz, ri2, ri2 + nnz);
			}
			else
				return false;
		});

	std::vector<std::pair<slong, slong>> pivots;

	sparse_mat_t<bool> tranmat;
	sparse_mat_init(tranmat, mat->ncol, mat->nrow);

	fmpq* cachedensedmat = s_malloc<fmpq>(mat->ncol * pool.get_thread_count());
	for (size_t i = 0; i < mat->ncol * pool.get_thread_count(); i++)
		fmpq_init(cachedensedmat + i);

	// skip the rows with only one/zero nonzero element
	slong kk;
	for (kk = 0; kk < mat->nrow; kk++) {
		auto row = rowperm[kk];
		auto therow = sparse_mat_row(mat, row);
		if (therow->nnz == 0)
			continue;
		else if (therow->nnz == 1) {
			auto col = therow->indices[0];
			pivots.push_back(std::make_pair(row, col));
			rowpivs[row] = col;
			colpivs[col] = row;
		}
		else
			break;
	}

	sparse_mat_transpose_part(tranmat, mat, rowperm);

	double oldstatus = 0;
	while (kk < mat->nrow) {
		auto start = clocknow();
		auto row = rowperm[kk];

		if (mat->rows[row].nnz == 0) {
			kk++;
			continue;
		}

		pool.wait();
		auto ps = findmanypivots_r(mat, tranmat, colpivs,
			rowperm, rowperm.begin() + kk, opt->search_depth);

		if (ps.size() == 0)
			break;

		std::vector<std::pair<slong, slong>> n_pivots;

		fmpq_t scalar;
		fmpq_init(scalar);

		for (auto& [c, rp] : ps) {
			pivots.push_back(std::make_pair(*rp, c));
			n_pivots.push_back(std::make_pair(*rp, c));
			colpivs[c] = *rp;
			rowpivs[*rp] = c;
			fmpq_inv(scalar, sparse_mat_entry(mat, *rp, c, true));
			sfmpq_vec_rescale(mat->rows + *rp, scalar);
		}

		fmpq_clear(scalar);

		// reorder the rows, move ps to the front
		std::unordered_set<slong> indices(ps.size());
		for (size_t i = 0; i < ps.size(); i++)
			indices.insert(ps[i].second - rowperm.begin());
		std::vector<slong> result(rowperm.begin(), rowperm.begin() + kk);
		result.reserve(rowperm.size());
		for (auto ind : ps) {
			result.push_back(*ind.second);
		}
		for (auto it = kk; it < mat->nrow; it++) {
			if (indices.find(it) == indices.end()) {
				result.push_back(rowperm[it]);
			}
		}
		rowperm = std::move(result);

		kk += ps.size();
		slong newpiv = ps.size();

		ulong tran_count = 0;
		// flags[i] is true if the i-th row has been computed
		std::vector<uint8_t> flags(mat->nrow - kk, 0);
		// and then compute the elimination of the rows asynchronizely
		bool mode = ((double)100 * now_nnz / (mat->nrow * mat->ncol) < SPARSE_BOUND);
		pool.detach_loop<slong>(kk, mat->nrow, [&](slong i) {
			if (rowpivs[rowperm[i]] != -1)
				return;
			auto id = BS::this_thread::get_index().value();
			schur_complete(mat, rowperm[i], n_pivots, 1, cachedensedmat + id * mat->ncol, mode);
			flags[i - kk] = 1;
			});
		std::vector<slong> leftrows(rowperm.begin() + kk, rowperm.end());
		for (size_t i = 0; i < tranmat->nrow; i++)
			tranmat->rows[i].nnz = 0;
		// compute the transpose of the submatrix and print the status asynchronizely
		while (tran_count < leftrows.size()) {
			for (size_t i = 0; i < leftrows.size(); i++) {
				if (flags[i]) {
					auto row = leftrows[i];
					auto therow = mat->rows + row;
					for (size_t j = 0; j < therow->nnz; j++) {
						auto col = therow->indices[j];
						_sparse_vec_set_entry(tranmat->rows + col, row, (bool*)NULL);
					}
					tran_count++;
					flags[i] = 0;
				}
			}
			auto status = (kk - newpiv + 1) + ((double)tran_count / (mat->nrow - kk)) * newpiv;
			if (verbose && status - oldstatus > printstep) {
				auto end = clocknow();
				now_nnz = sparse_mat_nnz(mat);
				std::cout << "\r-- Row: " << (int)std::floor(status) << "/" << mat->nrow
					<< "  rank: " << pivots.size()
					<< "  nnz: " << now_nnz << "  " << "density: "
					<< (double)100 * now_nnz / (mat->nrow * mat->ncol) << "%"
					<< "  speed: " << (status - oldstatus) / usedtime(start, end)
					<< " row/s" << std::flush;
				oldstatus = status;
				start = end;
			}
		}
	}

	for (size_t i = 0; i < mat->ncol * pool.get_thread_count(); i++)
		fmpq_clear(cachedensedmat + i);
	s_free(cachedensedmat);

	if (verbose) {
		std::cout << "\n** Rank: " << pivots.size()
			<< " nnz: " << sparse_mat_nnz(mat) << std::endl
			<< "\n>> Reverse solving: " << std::endl;
	}

	// the matrix is upper triangular
	triangular_solver(mat, pivots, opt, -1, pool);

	if (verbose) {
		std::cout << std::endl;
	}

	sparse_mat_clear(tranmat);

	return pivots;
}


std::vector<std::pair<slong, slong>> sfmpq_mat_rref(sfmpq_mat_t mat, BS::thread_pool& pool, rref_option_t opt) {
	if (opt->pivot_dir)
		return sfmpq_mat_rref_r(mat, pool, opt);
	else
		return sfmpq_mat_rref_c(mat, pool, opt);
}

ulong sfmpq_mat_rref_kernel(sfmpq_mat_t K, const sfmpq_mat_t M, const std::vector<std::pair<slong, slong>>& pivots, BS::thread_pool& pool) {
	auto rank = pivots.size();
	if (rank == M->ncol)
		return 0; // full rank, no kernel

	fmpq_t m1;
	fmpq_init(m1);
	fmpq_one(m1);

	if (rank == 0) {
		sparse_mat_init(K, M->ncol, M->ncol);
		for (size_t i = 0; i < M->ncol; i++)
			_sparse_vec_set_entry(sparse_mat_row(K, i), i, m1);
		fmpq_clear(m1);
		return M->ncol;
	}
	fmpq_neg(m1, m1);

	sfmpq_mat_t rows, trows;
	sparse_mat_init(rows, rank, M->ncol);
	sparse_mat_init(trows, M->ncol, rank);
	for (size_t i = 0; i < rank; i++) {
		sparse_vec_set(sparse_mat_row(rows, i), sparse_mat_row(M, pivots[i].first));
	}
	sparse_mat_transpose(trows, rows);
	sparse_mat_clear(rows);

	sparse_mat_init(K, M->ncol - rank, M->ncol);
	for (size_t i = 0; i < K->nrow; i++)
		sparse_mat_row(K, i)->nnz = 0;

	std::vector<slong> colpivs(M->ncol, -1);
	std::vector<slong> nonpivs;
	for (size_t i = 0; i < rank; i++)
		colpivs[pivots[i].second] = pivots[i].first;

	for (auto i = 0; i < M->ncol; i++)
		if (colpivs[i] == -1)
			nonpivs.push_back(i);

	pool.detach_loop<size_t>(0, nonpivs.size(), [&](size_t i) {
		auto thecol = sparse_mat_row(trows, nonpivs[i]);
		auto k_vec = sparse_mat_row(K, i);
		sparse_vec_realloc(k_vec, thecol->nnz + 1);
		for (size_t j = 0; j < thecol->nnz; j++) {
			_sparse_vec_set_entry(k_vec,
				pivots[thecol->indices[j]].second,
				thecol->entries + j);
		}
		_sparse_vec_set_entry(k_vec, nonpivs[i], m1);
		sparse_vec_sort_indices(k_vec); // sort the indices
		});
	pool.wait();

	sparse_mat_clear(trows);
	fmpq_clear(m1);
	return M->ncol - rank;
}<|MERGE_RESOLUTION|>--- conflicted
+++ resolved
@@ -34,14 +34,9 @@
 // first write a stupid one
 // TODO: Gilbert-Peierls algorithm for parallel computation 
 // see https://hal.science/hal-01333670/document
-<<<<<<< HEAD
-void schur_complete(sfmpq_mat_t mat, slong row, std::vector<std::pair<slong, slong>>& pivots,
-	int ordering, fmpq* tmpvec) {
-=======
 // mode : true: very sparse < SPARSE_BOUND%
 void schur_complete(sfmpq_mat_t mat, slong row, std::vector<std::pair<slong, slong>>&pivots,
 	int ordering, fmpq * tmpvec, bool mode) {
->>>>>>> 84c428de
 	if (ordering < 0) {
 		std::vector<std::pair<slong, slong>> npivots(pivots.rbegin(), pivots.rend());
 		schur_complete(mat, row, npivots, -ordering, tmpvec, mode);
@@ -66,35 +61,6 @@
 		return;
 	}
 
-<<<<<<< HEAD
-	std::set<slong> nonzero_c; // it's important that it is sorted
-
-	for (size_t i = 0; i < therow->nnz; i++) {
-		nonzero_c.insert(therow->indices[i]);
-		scalar_set(tmpvec + therow->indices[i], therow->entries + i);
-	}
-
-	fmpq entry[1];
-	scalar_init(entry);
-
-	for (auto [r, c] : pivots) {
-		if (nonzero_c.find(c) == nonzero_c.end())
-			continue;
-		scalar_set(entry, tmpvec + c);
-		if (scalar_is_zero(entry)) {
-			nonzero_c.erase(c);
-			continue;
-		}
-
-		auto row = mat->rows + r;
-
-		for (size_t i = 0; i < row->nnz; i++) {
-			auto old_len = nonzero_c.size();
-			nonzero_c.insert(row->indices[i]);
-			if (nonzero_c.size() != old_len)
-				fmpq_zero(tmpvec + row->indices[i]);
-			fmpq_submul(tmpvec + row->indices[i], entry, row->entries + i);
-=======
 	if (mode) {
 		std::set<slong> nonzero_c; // it's important that it is sorted
 		rrefonerow;
@@ -102,18 +68,9 @@
 		for (auto i : nonzero_c) {
 			if (!scalar_is_zero(tmpvec + i))
 				_sparse_vec_set_entry(therow, i, tmpvec + i);
->>>>>>> 84c428de
 		}
 		nonzero_c.erase(c);
 	}
-<<<<<<< HEAD
-	scalar_clear(entry);
-
-	therow->nnz = 0;
-	for (auto i : nonzero_c) {
-		if (!scalar_is_zero(tmpvec + i))
-			_sparse_vec_set_entry(therow, i, tmpvec + i);
-=======
 	else {
 		std::unordered_set<slong> nonzero_c;
 		nonzero_c.reserve(5 * therow->nnz);
@@ -125,7 +82,6 @@
 			if (!scalar_is_zero(tmpvec + i))
 				_sparse_vec_set_entry(therow, i, tmpvec + i);
 		}
->>>>>>> 84c428de
 	}
 }
 
