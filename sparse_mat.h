--- conflicted
+++ resolved
@@ -1493,12 +1493,8 @@
 	}
 
 	template <typename T, typename index_t>
-<<<<<<< HEAD
 	sparse_mat<T, index_t> sparse_mat_read_wxf(const std::filesystem::path file, const field_t F) {
-=======
-	sparse_mat<T, index_t> sparse_mat_read_wxf(const std::filesystem::path file, const field_t& F) {
->>>>>>> 6b05f66f
-		return sparse_mat_read_wxf<T, index_t>(WXF_PARSER::MakeExprTree(file), F);
+		return sparse_mat_read_wxf(WXF_PARSER::MakeExprTree(file), F);
 	}
 
 	// SparseArray[Automatic,dims,imp_val = 0,{1,{rowptr,colindex},vals}]
