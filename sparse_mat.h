/*
	Copyright (C) 2024 Zhenjie Li (Li, Zhenjie)

	This file is part of Sparse_rref. The Sparse_rref is free software: 
	you can redistribute it and/or modify it under the terms of the MIT
	License.
*/


#ifndef SPARSE_MAT_H
#define SPARSE_MAT_H

#include "sparse_vec.h"

namespace sparse_rref {
	typedef std::pair<slong, slong> pivot_t;

	// new sparse matrix
	template <typename T> struct sparse_mat {
		ulong nrow;
		ulong ncol;
		std::vector<sparse_vec<T>> rows;

		void init(ulong r, ulong c) {
			nrow = r;
			ncol = c;
			rows = std::vector<sparse_vec<T>>(r);
		}

		sparse_mat() { nrow = 0; ncol = 0; }
		~sparse_mat() {}
		sparse_mat(ulong r, ulong c) { init(r, c); }

		sparse_vec<T>& operator[](ulong i) { return rows[i]; }
		const sparse_vec<T>& operator[](ulong i) const { return rows[i]; }

		sparse_mat(const sparse_mat& l) {
			init(l.nrow, l.ncol);
			rows = l.rows;
		}

		sparse_mat(sparse_mat&& l) noexcept {
			nrow = l.nrow;
			ncol = l.ncol;
			rows = l.rows;
		}

		void realloc(ulong r) {
			rows.reverse(r);
		}

		sparse_mat& operator=(const sparse_mat& l) {
			if (this == &l)
				return *this;
			nrow = l.nrow;
			ncol = l.ncol;
			rows = l.rows;
			return *this;
		}

		sparse_mat& operator=(sparse_mat&& l) noexcept {
			if (this == &l)
				return *this;
			nrow = l.nrow;
			ncol = l.ncol;
			rows = l.rows;
			return *this;
		}

		void zero() {
			for (size_t i = 0; i < nrow; i++)
				rows[i].zero();
		}

		ulong nnz() {
			ulong n = 0;
			for (size_t i = 0; i < nrow; i++)
				n += rows[i].nnz();
			return n;
		}

		void compress() {
			for (size_t i = 0; i < nrow; i++) {
				rows[i].compress();
				rows[i].sort_indices();
				rows[i].reserve(rows[i].nnz());
			}
		}

		void clear_zero_row() {
			ulong new_nrow = 0;
			for (size_t i = 0; i < nrow; i++) {
				if (rows[i].nnz() != 0) {
					std::swap(rows[new_nrow], rows[i]);
					new_nrow++;
				}
			}
			nrow = new_nrow;
			rows.resize(nrow);
		}

		T* entry(ulong r, ulong c, bool isbinary = true) {
			return sparse_vec_entry(rows[r], c, isbinary);
		}

		sparse_mat<T> transpose() {
			sparse_mat<T> res(ncol, nrow);
			for (size_t i = 0; i < nrow; i++)
				res[i].zero();

			for (size_t i = 0; i < nrow; i++) {
				for (size_t j = 0; j < rows[i].nnz(); j++) {
					res[rows[i](j)].push_back(i, rows[i][j]);
				}
			}
			return res;
		}
	};

	typedef sparse_mat<ulong> snmod_mat;
	typedef sparse_mat<rat_t> sfmpq_mat;

	template <typename T>
	inline T* sparse_mat_entry(sparse_mat<T>& mat, ulong r, ulong c, bool isbinary = true) {
		return sparse_vec_entry(mat[r], c, isbinary);
	}

	template <typename T>
	inline ulong sparse_mat_nnz(sparse_mat<T>& mat) {
		return mat.nnz();
	}

	template <typename T>
	inline void sparse_mat_compress(sparse_mat<T>& mat) {
		mat.compress();
	}

	template <typename T, typename S>
	void sparse_mat_transpose_part_replace(sparse_mat<S>& tranmat, const sparse_mat<T>& mat, const std::vector<slong>& rows) {
		tranmat.zero();

		for (size_t i = 0; i < rows.size(); i++) {
			for (size_t j = 0; j < mat[rows[i]].nnz(); j++) {
				auto col = mat[rows[i]](j);
				T ptr = mat[rows[i]][j];
				if constexpr (std::is_same_v<S, T>) {
					tranmat[col].push_back(rows[i], ptr);
				}
				else if constexpr (std::is_same_v<S, T*>) {
					tranmat[col].push_back(rows[i], &ptr);
				}
				else {
					tranmat[col].push_back(rows[i], true);
				}
			}
		}
	}

	template <typename T, typename S>
	void sparse_mat_transpose_replace(sparse_mat<S>& tranmat, const sparse_mat<T>& mat) {
		std::vector<slong> rows(mat.nrow);
		for (size_t i = 0; i < mat.nrow; i++)
			rows[i] = i;
		sparse_mat_transpose_part_replace(tranmat, mat, rows);
	}

	// rref staffs

	// first look for rows with only one nonzero value and eliminate them
	// we assume that mat is canonical, i.e. each index is sorted
	// and the result is also canonical
	template <typename T>
	ulong eliminate_row_with_one_nnz(sparse_mat<T>& mat, std::vector<slong>& donelist) {
		auto localcounter = 0;
		std::vector<slong> pivlist(mat.nrow, -1);
		std::vector<slong> collist(mat.ncol, -1);
		for (size_t i = 0; i < mat.nrow; i++) {
			if (donelist[i] != -1)
				continue;
<<<<<<< HEAD
			if (mat[i]->nnz == 1) {
				if (collist[mat[i]->indices[0]] == -1) {
					localcounter++;
					pivlist[i] = mat[i]->indices[0];
					collist[mat[i]->indices[0]] = i;
=======
			if (mat[i].nnz() == 1) {
				if (collist[mat[i](0)] == -1) {
					localcounter++;
					pivlist[i] = mat[i](0);
					collist[mat[i](0)] = i;
>>>>>>> 8f0bb9e4
				}
			}
		}

		if (localcounter == 0)
			return localcounter;

		for (size_t i = 0; i < mat.nrow; i++) {
			for (size_t j = 0; j < mat[i].nnz(); j++) {
				if (collist[mat[i](j)] != -1) {
					if (pivlist[i] == mat[i](j))
						mat[i][j] = 1;
					else
						mat[i][j] = 0;
				}
			}
		}

		for (size_t i = 0; i < mat.nrow; i++)
			mat[i].canonicalize();

		for (size_t i = 0; i < mat.nrow; i++)
			if (pivlist[i] != -1)
				donelist[i] = pivlist[i];

		return localcounter;
	}

	template <typename T>
	ulong eliminate_row_with_one_nnz_rec(sparse_mat<T>& mat, std::vector<slong>& donelist, 
		rref_option_t opt, slong max_depth = INT_MAX) {
		slong depth = 0;
		ulong localcounter = 0;
		ulong count = 0;
		bool verbose = opt->verbose;
		bool dir = true;

		std::string dirstr = (dir) ? "Col" : "Row";
		ulong ndir = (dir) ? mat.ncol : mat.nrow;

		ulong oldnnz = mat.nnz();
		int bitlen_nnz = (int)std::floor(std::log(oldnnz) / std::log(10)) + 3;
		int bitlen_ndir = (int)std::floor(std::log(ndir) / std::log(10)) + 1;

		do {
			localcounter = eliminate_row_with_one_nnz(mat, donelist);
			count += localcounter;
			if (verbose) {
				oldnnz = mat.nnz();
				std::cout << "-- " << dirstr << ": " << std::setw(bitlen_ndir)
					<< count << "/" << ndir
					<< "  rank: " << std::setw(bitlen_ndir) << count
					<< "  nnz: " << std::setw(bitlen_nnz) << oldnnz
					<< "  density: " << std::setprecision(6) << std::setw(8)
					<< 100 * (double)oldnnz / (mat.nrow * mat.ncol) << "%"
					<< "    \r" << std::flush;
			}
			depth++;
		} while (localcounter > 0 && depth < max_depth);
		return count;
	}

	template <typename T, typename S>
	std::vector<std::pair<slong, slong>> findmanypivots(const sparse_mat<T>& mat, const sparse_mat<S>& tranmat,
		std::vector<slong>& rdivpivs, std::vector<slong>& dirperm, bool mat_dir, size_t max_depth = ULLONG_MAX) {

		if (!mat_dir)
			return findmanypivots(tranmat, mat, rdivpivs, dirperm, true, max_depth);

		auto start = dirperm.begin();
		auto end = dirperm.end();

		auto ndir = mat.nrow;
		auto nrdir = tranmat.nrow;

		std::list<std::pair<slong, slong>> pivots;
		std::unordered_set<slong> pdirs;
		pdirs.reserve(std::min((size_t)4096, max_depth));

		// rightlook first
		for (auto dir = start; dir < end; dir++) {
			if ((ulong)(dir - start) > max_depth)
				break;

			auto& thedir = mat[*dir];
			if (thedir.nnz() == 0)
				continue;

			slong rdiv;
			ulong mnnz = ULLONG_MAX;
			bool flag = true;

			for (size_t i = 0; i < thedir.nnz(); i++) {
				flag = (pdirs.count(thedir(i)) == 0);
				if (!flag)
					break;
				if (rdivpivs[thedir(i)] != -1)
					continue;
				ulong newnnz = tranmat[thedir(i)].nnz();
				if (newnnz < mnnz) {
					rdiv = thedir(i);
					mnnz = newnnz;
				}
				// make the result stable
				else if (newnnz == mnnz && thedir(i) < rdiv) {
					rdiv = thedir(i);
				}
			}
			if (!flag)
				continue;
			if (mnnz != ULLONG_MAX) {
				pivots.push_back(std::make_pair(rdiv, *dir));
				pdirs.insert(rdiv);
			}
		}

		// leftlook then
		pdirs.clear();
		// make a table to help to look for dir pointers
		std::vector<slong> dirptrs(ndir, -1);
		for (auto it = start; it != end; it++)
			dirptrs[*it] = *it;

		for (auto p : pivots)
			pdirs.insert(p.second);

		for (size_t i = 0; i < nrdir; i++) {
			if (pivots.size() > max_depth)
				break;
			auto rdir = i;
			// auto rdir = nrdir - i - 1; // reverse ordering
			if (rdivpivs[rdir] != -1)
				continue;

			slong dir = 0;
			ulong mnnz = ULLONG_MAX;
			bool flag = true;

			auto& tc = tranmat[rdir];

			for (size_t j = 0; j < tc.nnz(); j++) {
				if (dirptrs[tc(j)] == -1)
					continue;
				flag = (pdirs.count(tc(j)) == 0);
				if (!flag)
					break;
				if (mat[tc(j)].nnz() < mnnz) {
					mnnz = mat[tc(j)].nnz();
					dir = tc(j);
				}
				// make the result stable
				else if (mat[tc(j)].nnz() == mnnz && tc(j) < dir) {
					dir = tc(j);
				}
			}
			if (!flag)
				continue;
			if (mnnz != ULLONG_MAX) {
				pivots.push_front(std::make_pair(rdir, dir));
				pdirs.insert(dir);
			}
		}

		std::vector<std::pair<slong, slong>> result(pivots.begin(), pivots.end());
		return result;
	}

	// upper solver : ordering = -1
	// lower solver : ordering = 1
	template <typename T>
	void triangular_solver(sparse_mat<T>& mat, std::vector<pivot_t>& pivots,
		field_t F, rref_option_t opt, int ordering) {
		bool verbose = opt->verbose;
		auto printstep = opt->print_step;
		auto& pool = opt->pool;

		std::vector<std::vector<slong>> tranmat(mat.ncol);

		// we only need to compute the transpose of the submatrix involving pivots

		for (size_t i = 0; i < pivots.size(); i++) {
			auto& therow = mat[pivots[i].first];
			for (size_t j = 0; j < therow.nnz(); j++) {
				if (therow[j] == 0)
					continue;
				auto col = therow(j);
				tranmat[col].push_back(pivots[i].first);
			}
		}

		size_t count = 0;
		size_t nthreads = pool.get_thread_count();
		for (size_t i = 0; i < pivots.size(); i++) {
			size_t index = i;
			if (ordering < 0)
				index = pivots.size() - 1 - i;
			auto pp = pivots[index];
			auto& thecol = tranmat[pp.second];
			auto start = sparse_rref::clocknow();
			if (thecol.size() > 1) {
				pool.detach_loop<slong>(0, thecol.size(), [&](slong j) {
					auto r = thecol[j];
					if (r == pp.first)
						return;
					auto entry = *sparse_mat_entry(mat, r, pp.second);
					sparse_vec_sub_mul(mat[r], mat[pp.first], entry, F);
					},
					((thecol.size() < 20 * nthreads) ? 0 : thecol.size() / 10));
			}
			pool.wait();

			if (verbose && (i % printstep == 0 || i == pivots.size() - 1) && thecol.size() > 1) {
				count++;
				auto end = sparse_rref::clocknow();
				auto now_nnz = mat.nnz();
				std::cout << "\r-- Row: " << (i + 1) << "/" << pivots.size()
					<< "  " << "row to eliminate: " << thecol.size() - 1
					<< "  " << "nnz: " << now_nnz << "  " << "density: "
					<< (double)100 * now_nnz / (mat.nrow * mat.ncol)
					<< "%  " << "speed: " << count / sparse_rref::usedtime(start, end)
					<< " row/s" << std::flush;
				start = sparse_rref::clocknow();
				count = 0;
			}
		}
		if (opt->verbose)
			std::cout << std::endl;
	}

	template <typename T>
	void triangular_solver(sparse_mat<T>& mat, std::vector<std::vector<pivot_t>>& pivots,
		field_t F, rref_option_t opt, int ordering) {
		std::vector<pivot_t> n_pivots;
		for (auto p : pivots)
			n_pivots.insert(n_pivots.end(), p.begin(), p.end());
		triangular_solver(mat, n_pivots, F, opt, ordering);
	}

	// dot product
	template <typename T>
	inline int sparse_mat_dot_sparse_vec(sparse_vec<T> result, const sparse_mat<T>& mat, const sparse_vec<T> vec, field_t F) {
		result.zero();
		if (vec.nnz() == 0 || mat.nnz() == 0)
			return 0;

		for (size_t i = 0; i < mat.nrow; i++) {
			T tmp = sparse_vec_dot(mat[i], vec, F);
			if (tmp != 0)
				result.push_back(i, tmp);
		}
		return 1;
	}

	// A = B * C
	template <typename T>
	inline sparse_mat<T> sparse_mat_dot_sparse_mat(const sparse_mat<T>& B, const sparse_mat<T>& C, field_t F) {
		sparse_mat<T> A;

		sparse_mat<T> Ct(C.ncol, C.nrow);
		sparse_mat_transpose_replace(Ct, C);

		for (size_t i = 0; i < B.nrow; i++)
			sparse_mat_dot_sparse_vec(A[i], B, Ct[i], F);

		return 0;
	}

	template <typename T>
	size_t apart_pivots(sparse_mat<T>& mat, std::vector<pivot_t>& pivots, size_t index) {
		auto [sr, sc] = pivots[index];
		std::unordered_set<slong> colset;
		colset.reserve(mat.ncol);
		colset.insert(sc);
		size_t i = index + 1;
		for (; i < pivots.size(); i++) {
			auto [r, c] = pivots[i];
			bool flag = true;
			for (auto j = 0; flag && (j < mat[r].nnz()); j++) {
				flag = (colset.count(mat[r](j)) == 0);
			}
			if (!flag)
				break;
			colset.insert(c);
		}
		return i;
	}

	// SLOW!!!
	template <typename T>
	std::pair<std::vector<pivot_t>, std::vector<pivot_t>> apart_pivots_2(sparse_mat<T>& mat, std::vector<pivot_t>& pivots) {
		if (pivots.size() == 0)
			return std::make_pair(std::vector<pivot_t>(), std::vector<pivot_t>());
		auto [sr, sc] = pivots[0];
		std::unordered_set<slong> colset;
		colset.reserve(mat.ncol);
		colset.insert(sc);
		std::vector<pivot_t> n_pivots;
		std::vector<pivot_t> left_pivots;
		n_pivots.push_back(pivots[0]);
		size_t i = 1;
		for (; i < pivots.size(); i++) {
			auto [r, c] = pivots[i];
			bool flag = true;
			for (auto j = 0; flag && (j < mat[r].nnz()); j++) {
				flag = (colset.count(mat[r](j)) == 0);
			}
			if (!flag) {
				left_pivots.push_back(pivots[i]);
				continue;
			}
			colset.insert(c);
			n_pivots.push_back(pivots[i]);
		}
		return std::make_pair(n_pivots, left_pivots);
	}

	// first write a stupid one
	template <typename T>
	void schur_complete(sparse_mat<T>& mat, slong k, const std::vector<pivot_t>& pivots,
		field_t F, T* tmpvec, sparse_rref::uset& nonzero_c) {

		if (mat[k].nnz() == 0)
			return;

		// sparse_rref::uset nonzero_c(mat.ncol);
		nonzero_c.clear();

		for (size_t i = 0; i < mat[k].nnz(); i++) {
			nonzero_c.insert(mat[k](i));
			tmpvec[mat[k](i)] = mat[k][i];
		}
		ulong e_pr;
		for (auto [r, c] : pivots) {
			if (!nonzero_c.count(c))
				continue;
			T entry = tmpvec[c];
			auto& row = mat[r];
			if constexpr (std::is_same_v<T, ulong>) {
				e_pr = n_mulmod_precomp_shoup(tmpvec[c], F->mod.n);
			}
			for (size_t i = 0; i < row.nnz(); i++) {
				if (!nonzero_c.count(row(i))) {
					nonzero_c.insert(row(i));
					tmpvec[row(i)] = 0;
				}
				if constexpr (std::is_same_v<T, ulong>) {
					tmpvec[row(i)] = _nmod_sub(tmpvec[row(i)],
						n_mulmod_shoup(entry, row[i], e_pr, F->mod.n), F->mod);
				}
				else if constexpr (std::is_same_v<T, rat_t>) {
					tmpvec[row(i)] -= entry * (row[i]);
				}
				if (tmpvec[row(i)] == 0)
					nonzero_c.erase(row(i));
			}
		}

		mat[k].zero();
		auto pos = nonzero_c.nonzero();
		for (auto p : pos) {
			mat[k].push_back(p, tmpvec[p]);
		}
	}

	// TODO: CHECK!!!
	// SLOW!!!
	template <typename T>
	void triangular_solver_2_rec(sparse_mat<T>& mat, std::vector<std::vector<slong>>& tranmat, std::vector<pivot_t>& pivots,
		field_t F, rref_option_t opt, T* cachedensedmat,
		std::vector<sparse_rref::uset>& nonzero_c, size_t n_split, size_t rank, size_t& process) {

		bool verbose = opt->verbose;
		auto& pool = opt->pool;
		opt->verbose = false;
		if (pivots.size() < n_split) {
			triangular_solver(mat, pivots, F, opt, -1);
			opt->verbose = verbose;
			process += pivots.size();
			return;
		}

		std::vector<pivot_t> sub_pivots(pivots.end() - n_split, pivots.end());
		std::vector<pivot_t> left_pivots(pivots.begin(), pivots.end() - n_split);

		std::unordered_set<slong> pre_leftrows;
		for (auto [r, c] : sub_pivots)
			pre_leftrows.insert(tranmat[c].begin(), tranmat[c].end());
		for (auto [r, c] : sub_pivots)
			pre_leftrows.erase(r);
		std::vector<slong> leftrows(pre_leftrows.begin(), pre_leftrows.end());

		// for printing
		ulong now_nnz = mat.nnz();
		int bitlen_nnz = (int)std::floor(std::log(now_nnz) / std::log(10)) + 3;
		int bitlen_nrow = (int)std::floor(std::log(rank) / std::log(10)) + 1;

		auto clock_begin = sparse_rref::clocknow();
		std::atomic<size_t> cc = 0;
		pool.detach_blocks<ulong>(0, leftrows.size(), [&](const ulong s, const ulong e) {
			auto id = sparse_rref::thread_id();
			for (size_t i = s; i < e; i++) {
				schur_complete(mat, leftrows[i], sub_pivots, F, cachedensedmat + id * mat.ncol, nonzero_c[id]);
				cc++;
			}
			}, ((n_split < 20 * pool.get_thread_count()) ? 0 : leftrows.size() / 10));

		if (verbose) {
			ulong old_cc = cc;
			while (cc < leftrows.size()) {
				// stop for a while
				std::this_thread::sleep_for(std::chrono::microseconds(1000));
				now_nnz = mat.nnz();
				size_t status = (size_t)std::floor(1.0 * sub_pivots.size() * cc / leftrows.size());
				std::cout << "-- Row: " << std::setw(bitlen_nrow)
					<< process + status << "/" << rank
					<< "  nnz: " << std::setw(bitlen_nnz) << now_nnz
					<< "  density: " << std::setprecision(6) << std::setw(8)
					<< 100 * (double)now_nnz / (rank * mat.ncol) << "%"
					<< "  speed: " << std::setprecision(2) << std::setw(6)
					<< 1.0 * sub_pivots.size() * (cc - old_cc) / leftrows.size() / sparse_rref::usedtime(clock_begin, sparse_rref::clocknow())
					<< " row/s    \r" << std::flush;
				clock_begin = sparse_rref::clocknow();
				old_cc = cc;
			}
		}

		pool.wait();

		triangular_solver(mat, sub_pivots, F, opt, -1);
		opt->verbose = verbose;
		process += sub_pivots.size();

		triangular_solver_2_rec(mat, tranmat, left_pivots, F, opt, cachedensedmat, nonzero_c, n_split, rank, process);
	}

	template <typename T>
	void triangular_solver_2(sparse_mat<T>& mat, std::vector<pivot_t>& pivots,
		field_t F, rref_option_t opt) {

		auto& pool = opt->pool;
		// prepare the tmp array
		auto nthreads = pool.get_thread_count();
		std::vector<T> cachedensedmat(mat.ncol * nthreads);
		std::vector<sparse_rref::uset> nonzero_c(nthreads);
		for (size_t i = 0; i < nthreads; i++)
			nonzero_c[i].resize(mat.ncol);

		// we only need to compute the transpose of the submatrix involving pivots
		std::vector<std::vector<slong>> tranmat(mat.ncol);
		for (size_t i = 0; i < pivots.size(); i++) {
			auto& therow = mat[pivots[i].first];
			for (size_t j = 0; j < therow.nnz(); j++) {
				if (therow[j] == 0)
					continue;
				tranmat[therow(j)].push_back(pivots[i].first);
			}
		}

		size_t process = 0;
		// TODO: better split strategy
		size_t n_split = std::max(pivots.size() / 128ULL, 1ULL << 10); // TODO: better strategy?
		size_t rank = pivots.size();
		triangular_solver_2_rec(mat, tranmat, pivots, F, opt, cachedensedmat.data(), nonzero_c, n_split, rank, process);

		if (opt->verbose)
			std::cout << std::endl;
	}

	template <typename T>
	void triangular_solver_2(sparse_mat<T>& mat, std::vector<std::vector<pivot_t>>& pivots,
		field_t F, rref_option_t opt) {

		std::vector<pivot_t> n_pivots;
		// the first pivot is the row with only one nonzero value, so there is no need to do the elimination
		for (size_t i = 1; i < pivots.size(); i++) 
			n_pivots.insert(n_pivots.end(), pivots[i].begin(), pivots[i].end());

		triangular_solver_2(mat, n_pivots, F, opt);
	}

	// TODO: add ordering
	// if already know the pivots, we can directly do the rref
	// important: mat is supposed to be canonical!!!
	template <typename T>
	void sparse_mat_direct_rref(sparse_mat<T>& mat, const std::vector<std::vector<pivot_t>>& pivots, field_t F, rref_option_t opt) {
		auto& pool = opt->pool;

		// first set rows not in pivots to zero
		std::vector<slong> rowset(mat.nrow, -1);
		for (auto p : pivots)
			for (auto [r, c] : p)
				rowset[r] = c;
		for (size_t i = 0; i < mat.nrow; i++)
			if (rowset[i] == -1)
				mat[i].zero();

		for (auto [r, c] : pivots[0]) {
<<<<<<< HEAD
			mat[r]->nnz = 1;
			mat[r]->indices[0] = c;
			scalar_one(mat[r]->entries);
=======
			mat[r].zero();
			mat[r].push_back(c, 1);
>>>>>>> 8f0bb9e4
			rowset[r] = -1;
		}

		std::vector<slong> leftrows(mat.nrow, -1);
		eliminate_row_with_one_nnz(mat, leftrows);

		leftrows.clear();

		// then do the elimination parallelly
		auto nthreads = pool.get_thread_count();
		std::vector<T> cachedensedmat(mat.ncol * nthreads);
		std::vector<sparse_rref::uset> nonzero_c(nthreads);
		for (size_t i = 0; i < nthreads; i++)
			nonzero_c[i].resize(mat.ncol);

		for (auto i = 1; i < pivots.size(); i++) {
			if (pivots[i].size() == 0)
				continue;

			// rescale the pivots
			for (auto [r, c] : pivots[i]) {
<<<<<<< HEAD
				scalar_inv(scalar, sparse_mat_entry(mat, r, c), F);
=======
				T scalar = scalar_inv(*sparse_mat_entry(mat, r, c), F);
>>>>>>> 8f0bb9e4
				sparse_vec_rescale(mat[r], scalar, F);
				rowset[r] = -1;
			}

			leftrows.clear();
			for (size_t j = 0; j < mat.nrow; j++) {
				if (rowset[j] != -1)
					leftrows.push_back(j);
			}

			// upper solver
			// TODO: check mode
			pool.detach_blocks<ulong>(0, leftrows.size(), [&](const ulong s, const ulong e) {
				auto id = sparse_rref::thread_id();
				for (ulong j = s; j < e; j++) {
<<<<<<< HEAD
					schur_complete(mat, leftrows[j], pivots[i], F, cachedensedmat + id * mat.ncol, nonzero_c[id]);
=======
					schur_complete(mat, leftrows[j], pivots[i], F, cachedensedmat.data() + id * mat.ncol, nonzero_c[id]);
>>>>>>> 8f0bb9e4
				}
				}, ((leftrows.size() < 20 * nthreads) ? 0 : leftrows.size() / 10));
			pool.wait();
		}
	}

	// it works, but not so good
	template <typename T, typename S>
	std::vector<std::pair<slong, slong>> findmorepivots(sparse_mat<T>& mat, sparse_mat<S>& tranmat,
		std::vector<slong>& rowpivs, std::vector<slong>& colpivs,
		std::vector<std::pair<slong, slong>>& known_pivots) {

		ulong old_kp = known_pivots.size();

		std::vector<std::pair<slong, slong>> pivots;
		std::vector<std::pair<slong, slong>> r_pivots(known_pivots.rbegin(), known_pivots.rend());

		std::unordered_set<slong> p_rows;
		std::unordered_set<slong> p_cols;
		for (auto [r, c] : known_pivots) {
			p_rows.insert(r);
		}

		bool is_new_pivot = false;

		while (r_pivots.size() > 0) {
			if (!is_new_pivot) {
				auto [r, c] = r_pivots.back();
				p_cols.insert(c);
				p_rows.erase(r);
				pivots.push_back(r_pivots.back());
				r_pivots.pop_back();
			}

			is_new_pivot = false;

			for (size_t j = 0; j < mat.nrow; j++) {
				if (rowpivs[j] != -1)
					continue;
				bool flag = true;
				for (size_t k = 0; k < mat[j].nnz(); k++) {
					slong col_now = mat[j](k);
					flag = (p_cols.find(col_now) == p_cols.end());
					if (!flag)
						break;
				}
				if (flag) {
					for (size_t k = 0; k < mat[j]->nnz; k++) {
						slong col_now = mat[j](k);
						auto& thecol = tranmat[col_now];
						is_new_pivot = true;
						for (size_t l = 0; l < thecol.nnz(); l++) {
							if (p_rows.find(thecol(l)) != p_rows.end()) {
								is_new_pivot = false;
								if (!is_new_pivot)
									break;
							}
						}
						if (is_new_pivot) {
							p_cols.insert(col_now);
							rowpivs[j] = col_now;
							colpivs[col_now] = j;
							pivots.push_back(std::make_pair(j, col_now));
							break;
						}
					}
				}
			}
		}

		// std::cout << std::endl;
		// std::cout << "find " << pivots.size() - old_kp << " new pivots" << std::endl;

		return pivots;
	}

	template <typename T>
	std::vector<std::vector<pivot_t>> sparse_mat_rref_c(sparse_mat<T>& mat, field_t F, rref_option_t opt) {
		// first canonicalize, sort and compress the matrix
		mat.compress();

		auto& pool = opt->pool;

		// perm the col
		std::vector<slong> leftcols(mat.ncol);
		for (size_t i = 0; i < mat.ncol; i++)
			leftcols[i] = i;

		auto printstep = opt->print_step;
		bool verbose = opt->verbose;

		ulong now_nnz = mat.nnz();

		// store the pivots that have been used
		// -1 is not used
		std::vector<slong> rowpivs(mat.nrow, -1);
		//std::vector<slong> colpivs(mat.ncol, -1);
		std::vector<std::vector<pivot_t>> pivots;
		std::vector<pivot_t> n_pivots;

		// look for row with only one non-zero entry

		// compute the transpose of pointers of the matrix
		ulong count = eliminate_row_with_one_nnz_rec(mat, rowpivs, opt);
		now_nnz = mat.nnz();

		for (size_t i = 0; i < mat.nrow; i++) {
			if (rowpivs[i] != -1)
				n_pivots.push_back(std::make_pair(i, rowpivs[i]));
		}
		pivots.push_back(n_pivots);

		sparse_mat<bool> tranmat(mat.ncol, mat.nrow);
		sparse_mat_transpose_replace(tranmat, mat);

		// sort pivots by nnz, it will be faster
		std::stable_sort(leftcols.begin(), leftcols.end(),
			[&tranmat](slong a, slong b) {
				return tranmat[a].nnz() < tranmat[b].nnz();
			});

		// look for pivot cols with only one nonzero element
		ulong kk = 0;
		n_pivots.clear();
		for (; kk < mat.ncol; kk++) {
			auto nnz = tranmat[leftcols[kk]].nnz();
			if (nnz == 0)
				continue;
			if (nnz == 1) {
				auto row = tranmat[leftcols[kk]](0);
				if (rowpivs[row] != -1)
					continue;
				rowpivs[row] = leftcols[kk];
				T scalar = scalar_inv(*sparse_mat_entry(mat, row, rowpivs[row]), F);
				sparse_vec_rescale(mat[row], scalar, F);
				n_pivots.push_back(std::make_pair(row, leftcols[kk]));
			}
			else if (nnz > 1)
				break; // since it's sorted
		}
		leftcols.erase(leftcols.begin(), leftcols.begin() + kk);
		pivots.push_back(n_pivots);
		auto rank = pivots[0].size() + pivots[1].size();

		auto nthreads = pool.get_thread_count();
		std::vector<T> cachedensedmat(mat.ncol * nthreads);
		std::vector<sparse_rref::uset> nonzero_c(nthreads);
		for (size_t i = 0; i < nthreads; i++)
			nonzero_c[i].resize(mat.ncol);

		std::vector<slong> leftrows;
		leftrows.reserve(mat.nrow);
		for (size_t i = 0; i < mat.nrow; i++) {
			if (rowpivs[i] != -1 || mat[i].nnz() == 0)
				continue;
			leftrows.push_back(i);
		}

		// for printing
		double oldpr = 0;
		int bitlen_nnz = (int)std::floor(std::log(now_nnz) / std::log(10)) + 3;
		int bitlen_ncol = (int)std::floor(std::log(mat.ncol) / std::log(10)) + 1;

		std::unordered_set<slong> tmp_set(mat.ncol);

		while (kk < mat.ncol) {
			auto start = sparse_rref::clocknow();

			auto ps = findmanypivots(mat, tranmat, rowpivs, leftcols, false);
			if (ps.size() == 0)
				break;

			n_pivots.clear();
			for (auto i = ps.rbegin(); i != ps.rend(); i++) {
				rowpivs[(*i).first] = (*i).second;
				n_pivots.push_back(*i);
			}
			pivots.push_back(n_pivots);
			rank += n_pivots.size();

			for (auto [r, c] : n_pivots) {
				T scalar = scalar_inv(*sparse_mat_entry(mat, r, c), F);
				sparse_vec_rescale(mat[r], scalar, F);
			}

			ulong n_leftrows = 0;
			for (size_t i = 0; i < leftrows.size(); i++) {
				auto row = leftrows[i];
				if (rowpivs[row] != -1 || mat[row].nnz() == 0)
					continue;
				leftrows[n_leftrows] = row;
				n_leftrows++;
			}
			leftrows.resize(n_leftrows);

			std::vector<int> flags(leftrows.size(), 0);
			pool.detach_blocks<ulong>(0, leftrows.size(), [&](const ulong s, const ulong e) {
				auto id = sparse_rref::thread_id();
				for (ulong i = s; i < e; i++) {
					schur_complete(mat, leftrows[i], n_pivots, F, cachedensedmat.data() + id * mat.ncol, nonzero_c[id]);
					flags[i] = 1;
				}
				}, (leftrows.size() < 20 * nthreads ? 0 : leftrows.size() / 10));

			// reorder the cols, move ps to the front
			tmp_set.clear();
			for (auto [r, c] : ps)
				tmp_set.insert(c);
			std::vector<slong> result;
			result.reserve(leftcols.size());
			for (auto it : leftcols) {
				if (tmp_set.count(it) == 0)
					result.push_back(it);
			}
			leftcols = std::move(result);
			std::vector<slong> donelist(rowpivs);

			bool print_once = true; // print at least once
			// we need first set the transpose matrix zero
			tranmat.zero();

			ulong localcount = 0;
			while (localcount < leftrows.size()) {
				for (size_t i = 0; i < leftrows.size(); i++) {
					if (flags[i]) {
						auto row = leftrows[i];
						for (size_t j = 0; j < mat[row].nnz(); j++) {
							tranmat[mat[row](j)].push_back(row, true);
						}
						flags[i] = 0;
						localcount++;
					}
				}

				double pr = kk + (1.0 * ps.size() * localcount) / leftrows.size();
				if (verbose && (print_once || pr - oldpr > printstep)) {
					auto end = sparse_rref::clocknow();
					now_nnz = mat.nnz();
					std::cout << "-- Col: " << std::setw(bitlen_ncol)
						<< (int)pr << "/" << mat.ncol
						<< "  rank: " << std::setw(bitlen_ncol) << rank
						<< "  nnz: " << std::setw(bitlen_nnz) << now_nnz
						<< "  density: " << std::setprecision(6) << std::setw(8)
						<< 100 * (double)now_nnz / (mat.nrow * mat.ncol) << "%"
						<< "  speed: " << std::setprecision(2) << std::setw(8) <<
						((pr - oldpr) / sparse_rref::usedtime(start, end))
						<< " col/s    \r" << std::flush;
					oldpr = pr;
					start = end;
					print_once = false;
				}
			}
			pool.wait();

			kk += ps.size();
		}

		if (verbose)
			std::cout << "\n** Rank: " << rank << " nnz: " << mat.nnz() << std::endl;

		return pivots;
	}

	// convert
	static inline void snmod_mat_from_sfmpq(sparse_mat<ulong>& mat, const sparse_mat<rat_t>& src, nmod_t p) {
		for (size_t i = 0; i < src.nrow; i++)
			snmod_vec_from_sfmpq(mat[i], src[i], p);
	}

	template <typename T>
	std::vector<std::vector<pivot_t>> sparse_mat_rref(sparse_mat<T>& mat, field_t F,
		rref_option_t opt) {
		std::vector<std::vector<pivot_t>> pivots = sparse_mat_rref_c(mat, F, opt);

		if (opt->is_back_sub) {
			if (opt->verbose)
				std::cout << "\n>> Reverse solving: " << std::endl;
			// triangular_solver(mat, pivots, F, opt, -1);
			triangular_solver_2(mat, pivots, F, opt);
		}
		return pivots;
	}

	// TODO: check!!! 
	// parallel version !!!
	// output some information !!!
	std::vector<std::vector<pivot_t>> sparse_mat_rref_reconstruct(sparse_mat<rat_t>& mat,
		rref_option_t opt) {
		std::vector<std::vector<pivot_t>> pivots;

<<<<<<< HEAD
		// first canonicalize, sort and compress the matrix
		mat.compress();
		auto& pool = opt->pool;
		auto nthread = pool.get_thread_count();
=======
		mat.compress();
		auto& pool = opt->pool;
		auto nthreads = pool.get_thread_count();
>>>>>>> 8f0bb9e4

		ulong prime = n_nextprime(1ULL << 50, 0);
		field_t F;
		field_init(F, FIELD_Fp, prime);

		sparse_mat<ulong> matul(mat.nrow, mat.ncol);
		snmod_mat_from_sfmpq(matul, mat, F->mod);

		pivots = sparse_mat_rref_c(matul, F, opt);

		if (opt->is_back_sub)
			triangular_solver_2(matul, pivots, F, opt);

		int_t mod = prime;

		bool isok = true;
		sparse_mat<rat_t> matq(mat.nrow, mat.ncol);

		std::vector<slong> leftrows;

		for (auto i = 0; i < mat.nrow; i++) {
			size_t nnz = matul[i].nnz();
			if (nnz == 0)
				continue;
			leftrows.push_back(i);
			matq[i].reserve(nnz);
			matq[i].resize(nnz);
			for (size_t j = 0; j < nnz; j++) {
				matq[i](j) = matul[i](j);
				int_t mod1 = matul[i][j];
				if (isok)
					isok = rational_reconstruct(matq[i][j], mod1, mod);
			}
		}

		sparse_mat<int_t> matz(mat.nrow, mat.ncol);
		if (!isok) {
			for (auto i = 0; i < mat.nrow; i++) 
				matz[i] = matul[i];
		}

		auto verbose = opt->verbose;

		if (verbose) {
			std::cout << std::endl;
		}

		auto verbose = opt->verbose;

		if (verbose) {
			std::cout << std::endl;
		}

		while (!isok) {
			isok = true;
			prime = n_nextprime(prime, 0);
			if (verbose)
				std::cout << ">> Reconstruct failed, try next prime: " << prime << '\r' << std::flush;
<<<<<<< HEAD
			fmpz_mul_ui(mod1, mod, prime);
=======
			int_t mod1 = mod * prime;
>>>>>>> 8f0bb9e4
			field_init(F, FIELD_Fp, prime);
			snmod_mat_from_sfmpq(matul, mat, F->mod);
			sparse_mat_direct_rref(matul, pivots, F, opt);
			if (opt->is_back_sub) {
				opt->verbose = false;
				triangular_solver_2(matul, pivots, F, opt);
			}
<<<<<<< HEAD
			std::vector<int> flags(nthread, 1);

			pool.detach_loop<size_t>(0, mat.nrow, [&](size_t i) {
				auto therow = matul[i];
				auto therowz = matz[i];
				auto therowq = matq[i];
				for (size_t j = 0; j < therow->nnz; j++) {
					fmpz_CRT_ui(therowz->entries + j, therowz->entries + j, mod, therow->entries[j], prime, 0);
					if (flags[sparse_rref::thread_id()])
						flags[sparse_rref::thread_id()] = fmpq_reconstruct_fmpz(therowq->entries + j, therowz->entries + j, mod1);
				}
				});
			pool.wait();
			for (auto f : flags)
				isok &= f;

			fmpz_set(mod, mod1);
		}
		opt->verbose = verbose;

		if (opt->verbose) {
			std::cout << "** Reconstruct success! Using mod ~ "
				<< "2^" << fmpz_clog_ui(mod, 2) << "." << std::endl;
		}

		mat = matq;
=======
			std::vector<int> flags(nthreads, 1);

			pool.detach_loop<size_t>(0, leftrows.size(), [&](size_t i) {
				size_t row = leftrows[i];
				auto id = sparse_rref::thread_id();
				for (size_t j = 0; j < matul[row].nnz(); j++) {
					matz[row][j] = CRT(matz[row][j], mod, matul[row][j], prime);
					if (flags[id])
						flags[id] = rational_reconstruct(matq[row][j], matz[row][j], mod1);
				}
				});

			pool.wait();
			for (auto f : flags)
				isok = isok && f;

			mod = mod1;
		}
		opt->verbose = verbose;

		if (opt->verbose) {
			std::cout << "** Reconstruct success! Using mod ~ "
				<< "2^" << fmpz_clog_ui(mod._data, 2) << ".                " << std::endl;
		}
>>>>>>> 8f0bb9e4

		mat = matq;

		return pivots;
	}

	template <typename T>
	sparse_mat<T> sparse_mat_rref_kernel(const sparse_mat<T>& M,
		const std::vector<pivot_t>& pivots, field_t F, sparse_rref::rref_option_t opt) {

		auto& pool = opt->pool;

		sparse_mat<T> K;
		auto rank = pivots.size();
		if (rank == M.ncol)
			return K;

		if (rank == 0) {
			K.init(M.ncol, M.ncol);
			for (size_t i = 0; i < M.ncol; i++)
				K[i].push_back(i, 1);
			return K;
		}
		T m1 = scalar_neg(1, F);

		sparse_mat<T> rows(rank, M.ncol);
		sparse_mat<T> trows(M.ncol, rank);
		for (size_t i = 0; i < rank; i++) {
			rows[i] = M[pivots[i].first];
		}
		sparse_mat_transpose_replace(trows, rows);

		std::vector<slong> colpivs(M.ncol, -1);
		std::vector<slong> nonpivs;
		for (size_t i = 0; i < rank; i++)
			colpivs[pivots[i].second] = pivots[i].first;

		for (auto i = 0; i < M.ncol; i++)
			if (colpivs[i] == -1)
				nonpivs.push_back(i);

		K.init(M.ncol - rank, M.ncol);
		pool.detach_loop<size_t>(0, nonpivs.size(), [&](size_t i) {
			auto& thecol = trows[nonpivs[i]];
			K[i].reserve(thecol.nnz() + 1);
			for (size_t j = 0; j < thecol.nnz(); j++) {
				K[i].push_back(pivots[thecol(j)].second, thecol[j]);
			}
			K[i].push_back(nonpivs[i], m1);
			K[i].sort_indices();
			});
		pool.wait();

		return K;
	}

	template <typename T>
	sparse_mat<T> sparse_mat_rref_kernel(const sparse_mat<T>& M,
		const std::vector<std::vector<pivot_t>>& pivots, field_t F, sparse_rref::rref_option_t opt) {
		std::vector<pivot_t> n_pivots;
		for (auto& p : pivots)
			n_pivots.insert(n_pivots.end(), p.begin(), p.end());
		return sparse_mat_rref_kernel(M, n_pivots, F, opt);
	}

	// IO
	template <typename T> void sfmpq_mat_read(sfmpq_mat& mat, T& st) {
		if (!st.is_open())
			return;
		std::string strLine;

		bool is_size = true;

		while (getline(st, strLine)) {
			if (strLine[0] == '%')
				continue;

			auto tokens = sparse_rref::SplitString(strLine, " ");
			if (is_size) {
				ulong nrow = std::stoul(tokens[0]);
				ulong ncol = std::stoul(tokens[1]);
				// ulong nnz = std::stoul(tokens[2]);
				// here we alloc 1, or alloc nnz/ncol ?
				mat.init(nrow, ncol);
				is_size = false;
			}
			else {
				if (tokens.size() != 3) {
					std::cerr << "Error: wrong format in the matrix file" << std::endl;
					std::exit(-1);
				}
				slong row = std::stoll(tokens[0]) - 1;
				slong col = std::stoll(tokens[1]) - 1;
				// SMS stop at 0 0 0
				if (row < 0 || col < 0)
					break;
				sparse_rref::DeleteSpaces(tokens[2]);
				rat_t val(tokens[2]);
				mat[row].push_back(col, val);
			}
		}
	}

	template <typename T, typename S> void sparse_mat_write(sparse_mat<T>& mat, S& st, 
		enum SPARSE_FILE_TYPE type) {
		if (!st.is_open())
			return;

		if (type == SPARSE_FILE_TYPE_MTX) {
			// write the header
			// MTX only support integer
			if constexpr (std::is_same_v<T, ulong>) {
				st << "%%MatrixMarket matrix coordinate integer general" << '\n';
			}
			else {
				return;
			}
			st << mat.nrow << ' ' << mat.ncol << ' ' << mat.nnz() << '\n';
		}
		else if (type == SPARSE_FILE_TYPE_SMS){
			if constexpr (std::is_same_v<T, ulong> || std::is_same_v<T, int_t>) {
				st << mat.nrow << ' ' << mat.ncol << ' ' << 'M' << '\n';
			}
			else if constexpr (std::is_same_v<T, rat_t>) {
				st << mat.nrow << ' ' << mat.ncol << ' ' << 'Q' << '\n';
			}
			else 
				return;
		}
		else {
			return;
		}
		
		for (size_t i = 0; i < mat.nrow; i++) {
			for (size_t j = 0; j < mat[i].nnz(); j++) {
				if (mat[i][j] == 0)
					continue;
				st << i + 1 << ' ' << mat[i](j) + 1 << ' ' << mat[i][j] << '\n';
			}
		}
		if (type == SPARSE_FILE_TYPE_SMS)
			st << "0 0 0" << '\n';
	}

	static std::pair<size_t, char*> snmod_mat_to_binary(sparse_mat<ulong>& mat) {
		auto ratio = sizeof(ulong) / sizeof(char);
		auto nnz = mat.nnz();
		auto len = (3 + mat.nrow + 2 * nnz) * ratio;
		char* buffer = s_malloc<char>(len);
		char* ptr = buffer;
		std::memcpy(ptr, &(mat.nrow), sizeof(ulong)); ptr += ratio;
		std::memcpy(ptr, &(mat.ncol), sizeof(ulong)); ptr += ratio;
		std::memcpy(ptr, &nnz, sizeof(ulong)); ptr += ratio;
		for (size_t i = 0; i < mat.nrow; i++) {
			auto& therow = mat[i];
			auto nnz = therow.nnz();
			std::memcpy(ptr, &nnz, sizeof(ulong)); ptr += ratio;
			std::memcpy(ptr, therow.indices, nnz * sizeof(ulong)); ptr += nnz * ratio;
			std::memcpy(ptr, therow.entries, nnz * sizeof(ulong)); ptr += nnz * ratio;
		}
		return std::make_pair(len, buffer);
	}

	sparse_mat<ulong> snmod_mat_from_binary(char* buffer) {
		auto ratio = sizeof(ulong) / sizeof(char);
		char* ptr = buffer;
		ulong nnz, nrow, ncol;
		std::memcpy(&nrow, ptr, sizeof(ulong)); ptr += ratio;
		std::memcpy(&ncol, ptr, sizeof(ulong)); ptr += ratio;
		std::memcpy(&nnz, ptr, sizeof(ulong)); ptr += ratio;
		sparse_mat<ulong> mat(nrow, ncol);
		for (size_t i = 0; i < mat.nrow; i++) {
			auto& therow = mat[i];
			ulong nnz;
			std::memcpy(&nnz, ptr, sizeof(ulong)); ptr += ratio;
			therow.resize(nnz);
			std::memcpy(therow.indices, ptr, nnz * sizeof(ulong)); ptr += nnz * ratio;
			std::memcpy(therow.entries, ptr, nnz * sizeof(ulong)); ptr += nnz * ratio;
		}

		return mat;
	}

} // namespace sparse_rref

#endif<|MERGE_RESOLUTION|>--- conflicted
+++ resolved
@@ -19,24 +19,23 @@
 	template <typename T> struct sparse_mat {
 		ulong nrow;
 		ulong ncol;
-		std::vector<sparse_vec<T>> rows;
-
-		void init(ulong r, ulong c) {
+		sparse_vec_struct<T>* rows;
+
+		void init(ulong r, ulong c, ulong alloc = 1) {
 			nrow = r;
 			ncol = c;
-			rows = std::vector<sparse_vec<T>>(r);
-		}
-
-		sparse_mat() { nrow = 0; ncol = 0; }
-		~sparse_mat() {}
-		sparse_mat(ulong r, ulong c) { init(r, c); }
-
-		sparse_vec<T>& operator[](ulong i) { return rows[i]; }
-		const sparse_vec<T>& operator[](ulong i) const { return rows[i]; }
+			rows = s_malloc<sparse_vec_struct<T>>(r);
+			for (size_t i = 0; i < r; i++)
+				sparse_vec_init(rows + i, alloc);
+		}
+
+		sparse_mat() { nrow = 0; ncol = 0; rows = NULL; }
+		sparse_mat(ulong r, ulong c, ulong alloc = 1) { init(r, c, alloc); }
 
 		sparse_mat(const sparse_mat& l) {
 			init(l.nrow, l.ncol);
-			rows = l.rows;
+			for (size_t i = 0; i < nrow; i++)
+				sparse_vec_set(this->row(i), l[i]);
 		}
 
 		sparse_mat(sparse_mat&& l) noexcept {
@@ -45,16 +44,14 @@
 			rows = l.rows;
 		}
 
-		void realloc(ulong r) {
-			rows.reverse(r);
+		sparse_vec_struct<T>* row(ulong i) {
+			return rows + i;
 		}
 
 		sparse_mat& operator=(const sparse_mat& l) {
 			if (this == &l)
 				return *this;
-			nrow = l.nrow;
-			ncol = l.ncol;
-			rows = l.rows;
+			copy(l);
 			return *this;
 		}
 
@@ -69,59 +66,63 @@
 
 		void zero() {
 			for (size_t i = 0; i < nrow; i++)
-				rows[i].zero();
+				sparse_vec_zero(this->row(i));
 		}
 
 		ulong nnz() {
 			ulong n = 0;
 			for (size_t i = 0; i < nrow; i++)
-				n += rows[i].nnz();
+				n += this->row(i)->nnz;
 			return n;
 		}
 
 		void compress() {
 			for (size_t i = 0; i < nrow; i++) {
-				rows[i].compress();
-				rows[i].sort_indices();
-				rows[i].reserve(rows[i].nnz());
+				auto r = this->row(i);
+				sparse_vec_canonicalize(r);
+				sparse_vec_sort_indices(r);
+				sparse_vec_realloc(r, r->nnz);
 			}
 		}
 
 		void clear_zero_row() {
 			ulong new_nrow = 0;
 			for (size_t i = 0; i < nrow; i++) {
-				if (rows[i].nnz() != 0) {
-					std::swap(rows[new_nrow], rows[i]);
+				if (this->row(i)->nnz != 0) {
+					sparse_vec_swap(this->row(new_nrow), this->row(i));
 					new_nrow++;
 				}
 			}
 			nrow = new_nrow;
-			rows.resize(nrow);
+			s_realloc(rows, new_nrow);
 		}
 
 		T* entry(ulong r, ulong c, bool isbinary = true) {
-			return sparse_vec_entry(rows[r], c, isbinary);
+			return sparse_vec_entry(this->row(r), c, isbinary);
 		}
 
 		sparse_mat<T> transpose() {
 			sparse_mat<T> res(ncol, nrow);
 			for (size_t i = 0; i < nrow; i++)
-				res[i].zero();
+				res[i]->nnz = 0;
 
 			for (size_t i = 0; i < nrow; i++) {
-				for (size_t j = 0; j < rows[i].nnz(); j++) {
-					res[rows[i](j)].push_back(i, rows[i][j]);
-				}
-			}
-			return res;
+				auto therow = this->row(i);
+				for (size_t j = 0; j < therow->nnz; j++) {
+					auto col = therow->indices[j];
+					auto entry = therow->entries + j;
+					_sparse_vec_set_entry(res[col], i, entry);
+				}
+			}
+			return std::move(res);
 		}
 	};
 
 	typedef sparse_mat<ulong> snmod_mat;
-	typedef sparse_mat<rat_t> sfmpq_mat;
-
-	template <typename T>
-	inline T* sparse_mat_entry(sparse_mat<T>& mat, ulong r, ulong c, bool isbinary = true) {
+	typedef sparse_mat<fmpq> sfmpq_mat;
+
+	template <typename T>
+	inline T* sparse_mat_entry(const sparse_mat<T>& mat, ulong r, ulong c, bool isbinary = true) {
 		return sparse_vec_entry(mat[r], c, isbinary);
 	}
 
@@ -140,17 +141,19 @@
 		tranmat.zero();
 
 		for (size_t i = 0; i < rows.size(); i++) {
-			for (size_t j = 0; j < mat[rows[i]].nnz(); j++) {
-				auto col = mat[rows[i]](j);
-				T ptr = mat[rows[i]][j];
+			auto therow = mat[rows[i]];
+			for (size_t j = 0; j < therow->nnz; j++) {
+				auto col = therow->indices[j];
+				S* entry;
+				T* ptr = therow->entries + j;
 				if constexpr (std::is_same_v<S, T>) {
-					tranmat[col].push_back(rows[i], ptr);
+					entry = ptr;
 				}
 				else if constexpr (std::is_same_v<S, T*>) {
-					tranmat[col].push_back(rows[i], &ptr);
+					entry = &ptr;
 				}
 				else {
-					tranmat[col].push_back(rows[i], true);
+					entry = NULL;
 				}
 			}
 		}
@@ -177,20 +180,10 @@
 		for (size_t i = 0; i < mat.nrow; i++) {
 			if (donelist[i] != -1)
 				continue;
-<<<<<<< HEAD
 			if (mat[i]->nnz == 1) {
-				if (collist[mat[i]->indices[0]] == -1) {
-					localcounter++;
-					pivlist[i] = mat[i]->indices[0];
-					collist[mat[i]->indices[0]] = i;
-=======
-			if (mat[i].nnz() == 1) {
-				if (collist[mat[i](0)] == -1) {
-					localcounter++;
-					pivlist[i] = mat[i](0);
-					collist[mat[i](0)] = i;
->>>>>>> 8f0bb9e4
-				}
+				localcounter++;
+				pivlist[i] = mat[i]->indices[0];
+				collist[mat[i]->indices[0]] = i;
 			}
 		}
 
@@ -198,18 +191,18 @@
 			return localcounter;
 
 		for (size_t i = 0; i < mat.nrow; i++) {
-			for (size_t j = 0; j < mat[i].nnz(); j++) {
-				if (collist[mat[i](j)] != -1) {
-					if (pivlist[i] == mat[i](j))
-						mat[i][j] = 1;
-					else
-						mat[i][j] = 0;
+			for (size_t j = 0; j < mat[i]->nnz; j++) {
+				if (collist[mat[i]->indices[j]] != -1) {
+					if (pivlist[i] == mat[i]->indices[j])
+						scalar_one(mat[i]->entries + j);
+					else 
+						scalar_zero(mat[i]->entries + j);
 				}
 			}
 		}
 
 		for (size_t i = 0; i < mat.nrow; i++)
-			mat[i].canonicalize();
+			sparse_vec_canonicalize(mat[i]);
 
 		for (size_t i = 0; i < mat.nrow; i++)
 			if (pivlist[i] != -1)
@@ -225,7 +218,7 @@
 		ulong localcounter = 0;
 		ulong count = 0;
 		bool verbose = opt->verbose;
-		bool dir = true;
+		bool dir = opt->pivot_dir;
 
 		std::string dirstr = (dir) ? "Col" : "Row";
 		ulong ndir = (dir) ? mat.ncol : mat.nrow;
@@ -253,7 +246,7 @@
 	}
 
 	template <typename T, typename S>
-	std::vector<std::pair<slong, slong>> findmanypivots(const sparse_mat<T>& mat, const sparse_mat<S>& tranmat,
+	std::vector<std::pair<slong, iter>> findmanypivots(const sparse_mat<T>& mat, const sparse_mat<S>& tranmat,
 		std::vector<slong>& rdivpivs, std::vector<slong>& dirperm, bool mat_dir, size_t max_depth = ULLONG_MAX) {
 
 		if (!mat_dir)
@@ -265,7 +258,7 @@
 		auto ndir = mat.nrow;
 		auto nrdir = tranmat.nrow;
 
-		std::list<std::pair<slong, slong>> pivots;
+		std::list<std::pair<slong, iter>> pivots;
 		std::unordered_set<slong> pdirs;
 		pdirs.reserve(std::min((size_t)4096, max_depth));
 
@@ -274,34 +267,34 @@
 			if ((ulong)(dir - start) > max_depth)
 				break;
 
-			auto& thedir = mat[*dir];
-			if (thedir.nnz() == 0)
+			auto thedir = mat[*dir];
+			if (thedir->nnz == 0)
 				continue;
 
 			slong rdiv;
 			ulong mnnz = ULLONG_MAX;
 			bool flag = true;
 
-			for (size_t i = 0; i < thedir.nnz(); i++) {
-				flag = (pdirs.count(thedir(i)) == 0);
+			for (size_t i = 0; i < thedir->nnz; i++) {
+				flag = (pdirs.count(indices[i]) == 0);
 				if (!flag)
 					break;
-				if (rdivpivs[thedir(i)] != -1)
+				if (rdivpivs[indices[i]] != -1)
 					continue;
-				ulong newnnz = tranmat[thedir(i)].nnz();
+				ulong newnnz = tranmat[indices[i]]->nnz;
 				if (newnnz < mnnz) {
-					rdiv = thedir(i);
+					rdiv = indices[i];
 					mnnz = newnnz;
 				}
 				// make the result stable
-				else if (newnnz == mnnz && thedir(i) < rdiv) {
-					rdiv = thedir(i);
-				}
-			}
+				else if (newnnz == mnnz && indices[i] < rdiv) {
+							rdiv = indices[i];
+					}
+				}
 			if (!flag)
 				continue;
 			if (mnnz != ULLONG_MAX) {
-				pivots.push_back(std::make_pair(rdiv, *dir));
+				pivots.push_back(std::make_pair(rdiv, dir));
 				pdirs.insert(rdiv);
 			}
 		}
@@ -309,12 +302,12 @@
 		// leftlook then
 		pdirs.clear();
 		// make a table to help to look for dir pointers
-		std::vector<slong> dirptrs(ndir, -1);
+		std::vector<iter> dirptrs(ndir, end);
 		for (auto it = start; it != end; it++)
-			dirptrs[*it] = *it;
+			dirptrs[*it] = it;
 
 		for (auto p : pivots)
-			pdirs.insert(p.second);
+			pdirs.insert(*(p.second));
 
 		for (size_t i = 0; i < nrdir; i++) {
 			if (pivots.size() > max_depth)
@@ -328,32 +321,32 @@
 			ulong mnnz = ULLONG_MAX;
 			bool flag = true;
 
-			auto& tc = tranmat[rdir];
-
-			for (size_t j = 0; j < tc.nnz(); j++) {
-				if (dirptrs[tc(j)] == -1)
+			auto tc = tranmat[rdir];
+
+			for (size_t j = 0; j < tc->nnz; j++) {
+				if (dirptrs[tc->indices[j]] == end)
 					continue;
-				flag = (pdirs.count(tc(j)) == 0);
+				flag = (pdirs.count(tc->indices[j]) == 0);
 				if (!flag)
 					break;
-				if (mat[tc(j)].nnz() < mnnz) {
-					mnnz = mat[tc(j)].nnz();
-					dir = tc(j);
+				if (mat[tc->indices[j]]->nnz < mnnz) {
+					mnnz = mat[tc->indices[j]]->nnz;
+					dir = tc->indices[j];
 				}
 				// make the result stable
-				else if (mat[tc(j)].nnz() == mnnz && tc(j) < dir) {
-					dir = tc(j);
-				}
-			}
+				else if (mat[tc->indices[j]]->nnz == mnnz && tc->indices[j] < dir) {
+						dir = tc->indices[j];
+					}
+				}
 			if (!flag)
 				continue;
 			if (mnnz != ULLONG_MAX) {
-				pivots.push_front(std::make_pair(rdir, dir));
+				pivots.push_front(std::make_pair(rdir, dirptrs[dir]));
 				pdirs.insert(dir);
 			}
 		}
 
-		std::vector<std::pair<slong, slong>> result(pivots.begin(), pivots.end());
+		std::vector<std::pair<slong, iter>> result(pivots.begin(), pivots.end());
 		return result;
 	}
 
@@ -371,11 +364,11 @@
 		// we only need to compute the transpose of the submatrix involving pivots
 
 		for (size_t i = 0; i < pivots.size(); i++) {
-			auto& therow = mat[pivots[i].first];
-			for (size_t j = 0; j < therow.nnz(); j++) {
-				if (therow[j] == 0)
+			auto therow = mat[pivots[i].first];
+			for (size_t j = 0; j < therow->nnz; j++) {
+				if (scalar_is_zero(therow->entries + j))
 					continue;
-				auto col = therow(j);
+				auto col = therow->indices[j];
 				tranmat[col].push_back(pivots[i].first);
 			}
 		}
@@ -387,14 +380,14 @@
 			if (ordering < 0)
 				index = pivots.size() - 1 - i;
 			auto pp = pivots[index];
-			auto& thecol = tranmat[pp.second];
+			auto thecol = tranmat[pp.second];
 			auto start = sparse_rref::clocknow();
 			if (thecol.size() > 1) {
 				pool.detach_loop<slong>(0, thecol.size(), [&](slong j) {
 					auto r = thecol[j];
 					if (r == pp.first)
 						return;
-					auto entry = *sparse_mat_entry(mat, r, pp.second);
+					auto entry = sparse_mat_entry(mat, r, pp.second);
 					sparse_vec_sub_mul(mat[r], mat[pp.first], entry, F);
 					},
 					((thecol.size() < 20 * nthreads) ? 0 : thecol.size() / 10));
@@ -430,15 +423,16 @@
 
 	// dot product
 	template <typename T>
-	inline int sparse_mat_dot_sparse_vec(sparse_vec<T> result, const sparse_mat<T>& mat, const sparse_vec<T> vec, field_t F) {
-		result.zero();
-		if (vec.nnz() == 0 || mat.nnz() == 0)
+	inline int sparse_mat_dot_sparse_vec(sparse_vec_t<T> result, const sparse_mat<T>& mat, const sparse_vec_t<T> vec, field_t F) {
+		sparse_vec_zero(result);
+		if (vec->nnz == 0 || mat.nnz() == 0)
 			return 0;
 
 		for (size_t i = 0; i < mat.nrow; i++) {
-			T tmp = sparse_vec_dot(mat[i], vec, F);
-			if (tmp != 0)
-				result.push_back(i, tmp);
+			auto therow = mat[i];
+			scalar_zero(tmp);
+			if (!sparse_vec_dot(tmp, therow, vec, F))
+				_sparse_vec_set_entry(result, i, tmp);
 		}
 		return 1;
 	}
@@ -448,10 +442,10 @@
 	inline sparse_mat<T> sparse_mat_dot_sparse_mat(const sparse_mat<T>& B, const sparse_mat<T>& C, field_t F) {
 		sparse_mat<T> A;
 
-		sparse_mat<T> Ct(C.ncol, C.nrow);
+		sparse_mat<T> Ct(C->ncol, C->nrow);
 		sparse_mat_transpose_replace(Ct, C);
 
-		for (size_t i = 0; i < B.nrow; i++)
+		for (size_t i = 0; i < B->nrow; i++)
 			sparse_mat_dot_sparse_vec(A[i], B, Ct[i], F);
 
 		return 0;
@@ -467,8 +461,9 @@
 		for (; i < pivots.size(); i++) {
 			auto [r, c] = pivots[i];
 			bool flag = true;
-			for (auto j = 0; flag && (j < mat[r].nnz()); j++) {
-				flag = (colset.count(mat[r](j)) == 0);
+			auto therow = mat[r];
+			for (auto j = 0; flag && (j < therow->nnz); j++) {
+				flag = (colset.count(therow->indices[j]) == 0);
 			}
 			if (!flag)
 				break;
@@ -493,8 +488,9 @@
 		for (; i < pivots.size(); i++) {
 			auto [r, c] = pivots[i];
 			bool flag = true;
-			for (auto j = 0; flag && (j < mat[r].nnz()); j++) {
-				flag = (colset.count(mat[r](j)) == 0);
+			auto therow = mat[r];
+			for (auto j = 0; flag && (j < therow->nnz); j++) {
+				flag = (colset.count(therow->indices[j]) == 0);
 			}
 			if (!flag) {
 				left_pivots.push_back(pivots[i]);
@@ -508,49 +504,51 @@
 
 	// first write a stupid one
 	template <typename T>
-	void schur_complete(sparse_mat<T>& mat, slong k, const std::vector<pivot_t>& pivots,
+	void schur_complete(sparse_mat<T>& mat, slong k, std::vector<pivot_t>& pivots,
 		field_t F, T* tmpvec, sparse_rref::uset& nonzero_c) {
 
-		if (mat[k].nnz() == 0)
+		auto therow = mat[k];
+
+		if (therow->nnz == 0)
 			return;
 
 		// sparse_rref::uset nonzero_c(mat.ncol);
 		nonzero_c.clear();
 
-		for (size_t i = 0; i < mat[k].nnz(); i++) {
-			nonzero_c.insert(mat[k](i));
-			tmpvec[mat[k](i)] = mat[k][i];
+		for (size_t i = 0; i < therow->nnz; i++) {
+			nonzero_c.insert(therow->indices[i]);
+			scalar_set(tmpvec + therow->indices[i], therow->entries + i);
 		}
 		ulong e_pr;
 		for (auto [r, c] : pivots) {
 			if (!nonzero_c.count(c))
 				continue;
-			T entry = tmpvec[c];
-			auto& row = mat[r];
+			scalar_set(entry, tmpvec + c);
+			auto row = mat[r];
 			if constexpr (std::is_same_v<T, ulong>) {
-				e_pr = n_mulmod_precomp_shoup(tmpvec[c], F->mod.n);
-			}
-			for (size_t i = 0; i < row.nnz(); i++) {
-				if (!nonzero_c.count(row(i))) {
-					nonzero_c.insert(row(i));
-					tmpvec[row(i)] = 0;
+				e_pr = n_mulmod_precomp_shoup(*entry, F->mod.n);
+			}
+			for (size_t i = 0; i < row->nnz; i++) {
+				if (!nonzero_c.count(row->indices[i])) {
+					nonzero_c.insert(row->indices[i]);
+					scalar_zero(tmpvec + row->indices[i]);
 				}
 				if constexpr (std::is_same_v<T, ulong>) {
-					tmpvec[row(i)] = _nmod_sub(tmpvec[row(i)],
-						n_mulmod_shoup(entry, row[i], e_pr, F->mod.n), F->mod);
-				}
-				else if constexpr (std::is_same_v<T, rat_t>) {
-					tmpvec[row(i)] -= entry * (row[i]);
-				}
-				if (tmpvec[row(i)] == 0)
-					nonzero_c.erase(row(i));
-			}
-		}
-
-		mat[k].zero();
+					tmpvec[row->indices[i]] = _nmod_sub(tmpvec[row->indices[i]],
+						n_mulmod_shoup(*entry, row->entries[i], e_pr, F->mod.n), F->mod);
+				}
+				else if constexpr (std::is_same_v<T, fmpq>) {
+					fmpq_submul(tmpvec + row->indices[i], entry, row->entries + i);
+				}
+				if (scalar_is_zero(tmpvec + row->indices[i]))
+					nonzero_c.erase(row->indices[i]);
+			}
+		}
+
+		therow->nnz = 0;
 		auto pos = nonzero_c.nonzero();
 		for (auto p : pos) {
-			mat[k].push_back(p, tmpvec[p]);
+			_sparse_vec_set_entry(therow, p, tmpvec + p);
 		}
 	}
 
@@ -632,7 +630,7 @@
 		auto& pool = opt->pool;
 		// prepare the tmp array
 		auto nthreads = pool.get_thread_count();
-		std::vector<T> cachedensedmat(mat.ncol * nthreads);
+		T* cachedensedmat = s_malloc<T>(mat.ncol * nthreads);
 		std::vector<sparse_rref::uset> nonzero_c(nthreads);
 		for (size_t i = 0; i < nthreads; i++)
 			nonzero_c[i].resize(mat.ncol);
@@ -640,19 +638,20 @@
 		// we only need to compute the transpose of the submatrix involving pivots
 		std::vector<std::vector<slong>> tranmat(mat.ncol);
 		for (size_t i = 0; i < pivots.size(); i++) {
-			auto& therow = mat[pivots[i].first];
-			for (size_t j = 0; j < therow.nnz(); j++) {
-				if (therow[j] == 0)
+			auto therow = mat[pivots[i].first];
+			for (size_t j = 0; j < therow->nnz; j++) {
+				if (scalar_is_zero(therow->entries + j))
 					continue;
-				tranmat[therow(j)].push_back(pivots[i].first);
+				auto col = therow->indices[j];
+				tranmat[col].push_back(pivots[i].first);
 			}
 		}
 
 		size_t process = 0;
 		// TODO: better split strategy
-		size_t n_split = std::max(pivots.size() / 128ULL, 1ULL << 10); // TODO: better strategy?
+		size_t n_split = std::max(pivots.size() / 128ULL, 1024ULL);
 		size_t rank = pivots.size();
-		triangular_solver_2_rec(mat, tranmat, pivots, F, opt, cachedensedmat.data(), nonzero_c, n_split, rank, process);
+		triangular_solver_2_rec(mat, tranmat, pivots, F, opt, cachedensedmat, nonzero_c, n_split, rank, process);
 
 		if (opt->verbose)
 			std::cout << std::endl;
@@ -663,9 +662,8 @@
 		field_t F, rref_option_t opt) {
 
 		std::vector<pivot_t> n_pivots;
-		// the first pivot is the row with only one nonzero value, so there is no need to do the elimination
-		for (size_t i = 1; i < pivots.size(); i++) 
-			n_pivots.insert(n_pivots.end(), pivots[i].begin(), pivots[i].end());
+		for (auto p : pivots)
+			n_pivots.insert(n_pivots.end(), p.begin(), p.end());
 
 		triangular_solver_2(mat, n_pivots, F, opt);
 	}
@@ -674,7 +672,12 @@
 	// if already know the pivots, we can directly do the rref
 	// important: mat is supposed to be canonical!!!
 	template <typename T>
-	void sparse_mat_direct_rref(sparse_mat<T>& mat, const std::vector<std::vector<pivot_t>>& pivots, field_t F, rref_option_t opt) {
+	void sparse_mat_direct_rref(sparse_mat<T>& mat,
+		std::vector<std::vector<pivot_t>>& pivots,
+		field_t F, rref_option_t opt) {
+		T scalar[1];
+		scalar_init(scalar);
+
 		auto& pool = opt->pool;
 
 		// first set rows not in pivots to zero
@@ -684,17 +687,11 @@
 				rowset[r] = c;
 		for (size_t i = 0; i < mat.nrow; i++)
 			if (rowset[i] == -1)
-				mat[i].zero();
+				sparse_vec_zero(mat[i]);
 
 		for (auto [r, c] : pivots[0]) {
-<<<<<<< HEAD
-			mat[r]->nnz = 1;
-			mat[r]->indices[0] = c;
-			scalar_one(mat[r]->entries);
-=======
 			mat[r].zero();
 			mat[r].push_back(c, 1);
->>>>>>> 8f0bb9e4
 			rowset[r] = -1;
 		}
 
@@ -716,11 +713,7 @@
 
 			// rescale the pivots
 			for (auto [r, c] : pivots[i]) {
-<<<<<<< HEAD
-				scalar_inv(scalar, sparse_mat_entry(mat, r, c), F);
-=======
 				T scalar = scalar_inv(*sparse_mat_entry(mat, r, c), F);
->>>>>>> 8f0bb9e4
 				sparse_vec_rescale(mat[r], scalar, F);
 				rowset[r] = -1;
 			}
@@ -736,11 +729,7 @@
 			pool.detach_blocks<ulong>(0, leftrows.size(), [&](const ulong s, const ulong e) {
 				auto id = sparse_rref::thread_id();
 				for (ulong j = s; j < e; j++) {
-<<<<<<< HEAD
-					schur_complete(mat, leftrows[j], pivots[i], F, cachedensedmat + id * mat.ncol, nonzero_c[id]);
-=======
 					schur_complete(mat, leftrows[j], pivots[i], F, cachedensedmat.data() + id * mat.ncol, nonzero_c[id]);
->>>>>>> 8f0bb9e4
 				}
 				}, ((leftrows.size() < 20 * nthreads) ? 0 : leftrows.size() / 10));
 			pool.wait();
@@ -1031,16 +1020,9 @@
 		rref_option_t opt) {
 		std::vector<std::vector<pivot_t>> pivots;
 
-<<<<<<< HEAD
-		// first canonicalize, sort and compress the matrix
-		mat.compress();
-		auto& pool = opt->pool;
-		auto nthread = pool.get_thread_count();
-=======
 		mat.compress();
 		auto& pool = opt->pool;
 		auto nthreads = pool.get_thread_count();
->>>>>>> 8f0bb9e4
 
 		ulong prime = n_nextprime(1ULL << 50, 0);
 		field_t F;
@@ -1099,11 +1081,7 @@
 			prime = n_nextprime(prime, 0);
 			if (verbose)
 				std::cout << ">> Reconstruct failed, try next prime: " << prime << '\r' << std::flush;
-<<<<<<< HEAD
-			fmpz_mul_ui(mod1, mod, prime);
-=======
 			int_t mod1 = mod * prime;
->>>>>>> 8f0bb9e4
 			field_init(F, FIELD_Fp, prime);
 			snmod_mat_from_sfmpq(matul, mat, F->mod);
 			sparse_mat_direct_rref(matul, pivots, F, opt);
@@ -1111,34 +1089,6 @@
 				opt->verbose = false;
 				triangular_solver_2(matul, pivots, F, opt);
 			}
-<<<<<<< HEAD
-			std::vector<int> flags(nthread, 1);
-
-			pool.detach_loop<size_t>(0, mat.nrow, [&](size_t i) {
-				auto therow = matul[i];
-				auto therowz = matz[i];
-				auto therowq = matq[i];
-				for (size_t j = 0; j < therow->nnz; j++) {
-					fmpz_CRT_ui(therowz->entries + j, therowz->entries + j, mod, therow->entries[j], prime, 0);
-					if (flags[sparse_rref::thread_id()])
-						flags[sparse_rref::thread_id()] = fmpq_reconstruct_fmpz(therowq->entries + j, therowz->entries + j, mod1);
-				}
-				});
-			pool.wait();
-			for (auto f : flags)
-				isok &= f;
-
-			fmpz_set(mod, mod1);
-		}
-		opt->verbose = verbose;
-
-		if (opt->verbose) {
-			std::cout << "** Reconstruct success! Using mod ~ "
-				<< "2^" << fmpz_clog_ui(mod, 2) << "." << std::endl;
-		}
-
-		mat = matq;
-=======
 			std::vector<int> flags(nthreads, 1);
 
 			pool.detach_loop<size_t>(0, leftrows.size(), [&](size_t i) {
@@ -1163,7 +1113,6 @@
 			std::cout << "** Reconstruct success! Using mod ~ "
 				<< "2^" << fmpz_clog_ui(mod._data, 2) << ".                " << std::endl;
 		}
->>>>>>> 8f0bb9e4
 
 		mat = matq;
 
