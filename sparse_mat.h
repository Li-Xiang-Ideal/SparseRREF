--- conflicted
+++ resolved
@@ -36,8 +36,7 @@
 
 		sparse_mat(const sparse_mat& l) {
 			init(l.nrow, l.ncol);
-			for (size_t i = 0; i < nrow; i++)
-				rows[i] = l.rows[i];
+			rows = l.rows;
 		}
 
 		sparse_mat(sparse_mat&& l) noexcept {
@@ -114,7 +113,7 @@
 					res[rows[i](j)].push_back(i, rows[i][j]);
 				}
 			}
-			return std::move(res);
+			return res;
 		}
 	};
 
@@ -157,7 +156,6 @@
 		}
 	}
 
-
 	template <typename T, typename S>
 	void sparse_mat_transpose_replace(sparse_mat<S>& tranmat, const sparse_mat<T>& mat) {
 		std::vector<slong> rows(mat.nrow);
@@ -166,38 +164,25 @@
 		sparse_mat_transpose_part_replace(tranmat, mat, rows);
 	}
 
-
 	// rref staffs
 
 	// first look for rows with only one nonzero value and eliminate them
 	// we assume that mat is canonical, i.e. each index is sorted
 	// and the result is also canonical
 	template <typename T>
-<<<<<<< HEAD
-	ulong eliminate_row_with_one_nnz(sparse_mat<T>& mat,
-		std::vector<slong>& donelist, bool is_tran = false) {
-=======
 	ulong eliminate_row_with_one_nnz(sparse_mat<T>& mat, std::vector<slong>& donelist) {
->>>>>>> aa4fda0c
 		auto localcounter = 0;
 		std::vector<slong> pivlist(mat.nrow, -1);
 		std::vector<slong> collist(mat.ncol, -1);
 		for (size_t i = 0; i < mat.nrow; i++) {
 			if (donelist[i] != -1)
 				continue;
-<<<<<<< HEAD
 			if (mat[i].nnz() == 1) {
 				if (collist[mat[i](0)] == -1) {
 					localcounter++;
 					pivlist[i] = mat[i](0);
 					collist[mat[i](0)] = i;
 				}
-=======
-			if (mat[i]->nnz == 1) {
-				localcounter++;
-				pivlist[i] = mat[i]->indices[0];
-				collist[mat[i]->indices[0]] = i;
->>>>>>> aa4fda0c
 			}
 		}
 
@@ -205,21 +190,12 @@
 			return localcounter;
 
 		for (size_t i = 0; i < mat.nrow; i++) {
-<<<<<<< HEAD
 			for (size_t j = 0; j < mat[i].nnz(); j++) {
 				if (collist[mat[i](j)] != -1) {
 					if (pivlist[i] == mat[i](j))
 						mat[i][j] = 1;
 					else
 						mat[i][j] = 0;
-=======
-			for (size_t j = 0; j < mat[i]->nnz; j++) {
-				if (collist[mat[i]->indices[j]] != -1) {
-					if (pivlist[i] == mat[i]->indices[j])
-						scalar_one(mat[i]->entries + j);
-					else 
-						scalar_zero(mat[i]->entries + j);
->>>>>>> aa4fda0c
 				}
 			}
 		}
@@ -235,14 +211,8 @@
 	}
 
 	template <typename T>
-<<<<<<< HEAD
-	ulong eliminate_row_with_one_nnz_rec(sparse_mat<T>& mat,
-		std::vector<slong>& donelist, rref_option_t opt,
-		slong max_depth = INT_MAX) {
-=======
 	ulong eliminate_row_with_one_nnz_rec(sparse_mat<T>& mat, std::vector<slong>& donelist, 
 		rref_option_t opt, slong max_depth = INT_MAX) {
->>>>>>> aa4fda0c
 		slong depth = 0;
 		ulong localcounter = 0;
 		ulong count = 0;
@@ -258,10 +228,7 @@
 
 		do {
 			localcounter = eliminate_row_with_one_nnz(mat, donelist);
-<<<<<<< HEAD
-=======
 			count += localcounter;
->>>>>>> aa4fda0c
 			if (verbose) {
 				oldnnz = mat.nnz();
 				std::cout << "-- " << dirstr << ": " << std::setw(bitlen_ndir)
@@ -344,15 +311,10 @@
 					mnnz = newnnz;
 				}
 				// make the result stable
-<<<<<<< HEAD
 				else if (newnnz == mnnz && thedir(i) < rdiv) {
 					rdiv = thedir(i);
-=======
-				else if (newnnz == mnnz && indices[i] < rdiv) {
-							rdiv = indices[i];
-					}
->>>>>>> aa4fda0c
-				}
+				}
+			}
 			if (!flag)
 				continue;
 			if (mnnz != ULLONG_MAX) {
@@ -396,15 +358,10 @@
 					dir = tc(j);
 				}
 				// make the result stable
-<<<<<<< HEAD
 				else if (mat[tc(j)].nnz() == mnnz && tc(j) < dir) {
 					dir = tc(j);
-=======
-				else if (mat[tc->indices[j]]->nnz == mnnz && tc->indices[j] < dir) {
-						dir = tc->indices[j];
-					}
->>>>>>> aa4fda0c
-				}
+				}
+			}
 			if (!flag)
 				continue;
 			if (mnnz != ULLONG_MAX) {
@@ -568,7 +525,7 @@
 
 	// first write a stupid one
 	template <typename T>
-	void schur_complete(sparse_mat<T>& mat, slong k, std::vector<pivot_t>& pivots,
+	void schur_complete(sparse_mat<T>& mat, slong k, const std::vector<pivot_t>& pivots,
 		field_t F, T* tmpvec, sparse_rref::uset& nonzero_c) {
 
 		if (mat[k].nnz() == 0)
@@ -712,11 +669,7 @@
 		// TODO: better split strategy
 		size_t n_split = std::max(pivots.size() / 128ULL, 1ULL << 10); // TODO: better strategy?
 		size_t rank = pivots.size();
-<<<<<<< HEAD
-		triangular_solver_2_rec(mat, tranmat, pivots, F, opt, pool, cachedensedmat.data(), nonzero_c, n_split, rank, process);
-=======
-		triangular_solver_2_rec(mat, tranmat, pivots, F, opt, cachedensedmat, nonzero_c, n_split, rank, process);
->>>>>>> aa4fda0c
+		triangular_solver_2_rec(mat, tranmat, pivots, F, opt, cachedensedmat.data(), nonzero_c, n_split, rank, process);
 
 		if (opt->verbose)
 			std::cout << std::endl;
@@ -727,8 +680,9 @@
 		field_t F, rref_option_t opt) {
 
 		std::vector<pivot_t> n_pivots;
-		for (auto p : pivots)
-			n_pivots.insert(n_pivots.end(), p.begin(), p.end());
+		// the first pivot is the row with only one nonzero value, so there is no need to do the elimination
+		for (size_t i = 1; i < pivots.size(); i++) 
+			n_pivots.insert(n_pivots.end(), pivots[i].begin(), pivots[i].end());
 
 		triangular_solver_2(mat, n_pivots, F, opt);
 	}
@@ -737,17 +691,7 @@
 	// TODO: add ordering
 	// if already know the pivots, we can directly do the rref
 	template <typename T>
-	void sparse_mat_direct_rref(sparse_mat<T>& mat,
-		std::vector<std::vector<pivot_t>>& pivots,
-<<<<<<< HEAD
-		field_t F, sparse_rref::thread_pool& pool, rref_option_t opt) {
-		T scalar;
-=======
-		field_t F, rref_option_t opt) {
-		T scalar[1];
-		scalar_init(scalar);
->>>>>>> aa4fda0c
-
+	void sparse_mat_direct_rref(sparse_mat<T>& mat, const std::vector<std::vector<pivot_t>>& pivots, field_t F, rref_option_t opt) {
 		auto& pool = opt->pool;
 
 		// first set rows not in pivots to zero
@@ -759,24 +703,16 @@
 			if (rowset[i] == -1)
 				mat[i].zero();
 
-		auto& n_pivots = pivots[0];
-		for (auto [r, c] : n_pivots) {
-			mat[r]->nnz = 1;
-			mat[r]->indices[0] = c;
-			scalar_one(mat[r]->entries);
+		for (auto [r, c] : pivots[0]) {
+			mat[r].zero();
+			mat[r].push_back(c, 1);
 			rowset[r] = -1;
 		}
 
-<<<<<<< HEAD
-		sparse_mat<bool> tranmatp(mat.ncol, mat.nrow);
-		std::vector<slong> tmplist(mat.nrow, -1);
-		eliminate_row_with_one_nnz_rec(mat, tmplist, opt);
-=======
 		std::vector<slong> leftrows(mat.nrow, -1);
 		eliminate_row_with_one_nnz(mat, leftrows);
 
 		leftrows.clear();
->>>>>>> aa4fda0c
 
 		// then do the elimination parallelly
 		auto nthreads = pool.get_thread_count();
@@ -785,13 +721,13 @@
 		for (size_t i = 0; i < nthreads; i++)
 			nonzero_c[i].resize(mat.ncol);
 
+		T scalar;
 		for (auto i = 1; i < pivots.size(); i++) {
-			n_pivots = pivots[i];
-			if (n_pivots.size() == 0)
+			if (pivots[i].size() == 0)
 				continue;
 
 			// rescale the pivots
-			for (auto [r, c] : n_pivots) {
+			for (auto [r, c] : pivots[i]) {
 				scalar_inv(scalar, *sparse_mat_entry(mat, r, c), F);
 				sparse_vec_rescale(mat[r], scalar, F);
 				rowset[r] = -1;
@@ -808,7 +744,7 @@
 			pool.detach_blocks<ulong>(0, leftrows.size(), [&](const ulong s, const ulong e) {
 				auto id = sparse_rref::thread_id();
 				for (ulong j = s; j < e; j++) {
-					schur_complete(mat, leftrows[j], n_pivots, F, cachedensedmat.data() + id * mat.ncol, nonzero_c[id]);
+					schur_complete(mat, leftrows[j], pivots[i], F, cachedensedmat.data() + id * mat.ncol, nonzero_c[id]);
 				}
 				}, ((leftrows.size() < 20 * nthreads) ? 0 : leftrows.size() / 10));
 			pool.wait();
@@ -849,19 +785,19 @@
 				if (rowpivs[j] != -1)
 					continue;
 				bool flag = true;
-				for (size_t k = 0; k < mat[j]->nnz; k++) {
-					slong col_now = mat[j]->indices[k];
+				for (size_t k = 0; k < mat[j].nnz(); k++) {
+					slong col_now = mat[j](k);
 					flag = (p_cols.find(col_now) == p_cols.end());
 					if (!flag)
 						break;
 				}
 				if (flag) {
 					for (size_t k = 0; k < mat[j]->nnz; k++) {
-						slong col_now = mat[j]->indices[k];
-						auto thecol = tranmat[col_now];
+						slong col_now = mat[j](k);
+						auto& thecol = tranmat[col_now];
 						is_new_pivot = true;
-						for (size_t l = 0; l < thecol->nnz; l++) {
-							if (p_rows.find(thecol->indices[l]) != p_rows.end()) {
+						for (size_t l = 0; l < thecol.nnz(); l++) {
+							if (p_rows.find(thecol(l)) != p_rows.end()) {
 								is_new_pivot = false;
 								if (!is_new_pivot)
 									break;
@@ -886,19 +822,12 @@
 	}
 
 	template <typename T>
-	std::vector<std::vector<pivot_t>> sparse_mat_rref_c(sparse_mat<T>& mat, field_t F,
-		rref_option_t opt) {
+	std::vector<std::vector<pivot_t>> sparse_mat_rref_c(sparse_mat<T>& mat, field_t F, rref_option_t opt) {
 		// first canonicalize, sort and compress the matrix
 		mat.compress();
 
-<<<<<<< HEAD
+		auto& pool = opt->pool;
 		T scalar;
-=======
-		auto& pool = opt->pool;
-
-		T scalar[1];
-		scalar_init(scalar);
->>>>>>> aa4fda0c
 
 		// perm the col
 		std::vector<slong> leftcols(mat.ncol);
@@ -915,57 +844,38 @@
 		std::vector<slong> rowpivs(mat.nrow, -1);
 		//std::vector<slong> colpivs(mat.ncol, -1);
 		std::vector<std::vector<pivot_t>> pivots;
+		std::vector<pivot_t> n_pivots;
 
 		// look for row with only one non-zero entry
 
 		// compute the transpose of pointers of the matrix
-<<<<<<< HEAD
-		ulong count =
-			eliminate_row_with_one_nnz_rec(mat, rowpivs, opt);
-		now_nnz = mat.nnz();
-
-=======
 		ulong count = eliminate_row_with_one_nnz_rec(mat, rowpivs, opt);
 		now_nnz = mat.nnz();
 
-		std::vector<pivot_t> n_pivots;
 		for (size_t i = 0; i < mat.nrow; i++) {
 			if (rowpivs[i] != -1)
 				n_pivots.push_back(std::make_pair(i, rowpivs[i]));
 		}
 		pivots.push_back(n_pivots);
 
->>>>>>> aa4fda0c
 		sparse_mat<bool> tranmat(mat.ncol, mat.nrow);
 		sparse_mat_transpose_replace(tranmat, mat);
 
 		// sort pivots by nnz, it will be faster
 		std::stable_sort(leftcols.begin(), leftcols.end(),
 			[&tranmat](slong a, slong b) {
-<<<<<<< HEAD
 				return tranmat[a].nnz() < tranmat[b].nnz();
-=======
-				return tranmat[a]->nnz < tranmat[b]->nnz;
->>>>>>> aa4fda0c
 			});
 
 		// look for pivot cols with only one nonzero element
 		ulong kk = 0;
 		n_pivots.clear();
 		for (; kk < mat.ncol; kk++) {
-<<<<<<< HEAD
 			auto nnz = tranmat[leftcols[kk]].nnz();
 			if (nnz == 0)
 				continue;
 			if (nnz == 1) {
 				auto row = tranmat[leftcols[kk]](0);
-=======
-			auto nnz = tranmat[leftcols[kk]]->nnz;
-			if (nnz == 0)
-				continue;
-			if (nnz == 1) {
-				auto row = tranmat[leftcols[kk]]->indices[0];
->>>>>>> aa4fda0c
 				if (rowpivs[row] != -1)
 					continue;
 				rowpivs[row] = leftcols[kk];
@@ -986,11 +896,6 @@
 		for (size_t i = 0; i < nthreads; i++)
 			nonzero_c[i].resize(mat.ncol);
 
-<<<<<<< HEAD
-		sparse_mat_transpose_replace(tranmat, mat);
-
-=======
->>>>>>> aa4fda0c
 		std::vector<slong> leftrows;
 		leftrows.reserve(mat.nrow);
 		for (size_t i = 0; i < mat.nrow; i++) {
@@ -1024,18 +929,13 @@
 				rowpivs[r] = *cp;
 				//colpivs[*cp] = r;
 				n_pivots.push_back(std::make_pair(r, *cp));
-<<<<<<< HEAD
-				scalar_inv(scalar, *sparse_mat_entry(mat, r, *cp), F);
-				sparse_vec_rescale(mat[r], scalar, F);
-=======
->>>>>>> aa4fda0c
 			}
 			//n_pivots = findmorepivots(mat, tranmat, rowpivs, colpivs, n_pivots);
 			pivots.push_back(n_pivots);
 			rank += n_pivots.size();
 
 			for (auto [r, c] : n_pivots) {
-				scalar_inv(scalar, sparse_mat_entry(mat, r, c), F);
+				scalar_inv(scalar, *sparse_mat_entry(mat, r, c), F);
 				sparse_vec_rescale(mat[r], scalar, F);
 			}
 
@@ -1114,205 +1014,6 @@
 		if (verbose)
 			std::cout << "\n** Rank: " << rank << " nnz: " << mat.nnz() << std::endl;
 
-<<<<<<< HEAD
-=======
-		scalar_clear(scalar);
-		for (size_t i = 0; i < mat.ncol * nthreads; i++)
-			scalar_clear(cachedensedmat + i);
-
-		s_free(cachedensedmat);
-
-		return pivots;
-	}
-
-
-	// TODO: unify sparse_mat_rref_c and sparse_mat_rref_r
-	template <typename T>
-	std::vector<std::vector<pivot_t>> sparse_mat_rref_r(sparse_mat<T>& mat, field_t F,
-		rref_option_t opt) {
-		// first canonicalize, sort and compress the matrix
-		sparse_mat_compress(mat);
-
-		T scalar[1];
-		scalar_init(scalar);
-
-		auto& pool = opt->pool;
-
-		std::vector<slong> leftrows(mat.nrow);
-		for (size_t i = 0; i < mat.nrow; i++)
-			leftrows[i] = i;
-
-		auto printstep = opt->print_step;
-		bool verbose = opt->verbose;
-
-		ulong now_nnz = mat.nnz();
-
-		// store the pivots that have been used
-		// -1 is not used
-		std::vector<slong> rowpivs(mat.nrow, -1);
-		std::vector<slong> colpivs(mat.ncol, -1);
-
-		ulong count = eliminate_row_with_one_nnz_rec(mat, rowpivs, opt);
-		now_nnz = mat.nnz();
-
-		// sort rows by nnz
-		std::stable_sort(leftrows.begin(), leftrows.end(),
-			[&mat](slong a, slong b) {
-				if (mat.rows[a].nnz < mat.rows[b].nnz) {
-					return true;
-				}
-				else if (mat.rows[a].nnz == mat.rows[b].nnz) {
-					auto ri1 = mat.rows[a].indices;
-					auto ri2 = mat.rows[b].indices;
-					auto nnz = mat.rows[a].nnz;
-					return std::lexicographical_compare(ri1, ri1 + nnz, ri2, ri2 + nnz);
-				}
-				else
-					return false;
-			});
-
-		std::vector<std::vector<pivot_t>> pivots;
-
-		sparse_mat<bool> tranmat(mat.ncol, mat.nrow);
-
-		auto nthreads = pool.get_thread_count();
-		T* cachedensedmat = s_malloc<T>(mat.ncol * nthreads);
-		std::vector<sparse_rref::uset> nonzero_c(nthreads);
-		for (size_t i = 0; i < mat.ncol * nthreads; i++)
-			scalar_init(cachedensedmat + i);
-		for (size_t i = 0; i < nthreads; i++)
-			nonzero_c[i].resize(mat.ncol);
-
-		// skip the rows with only one/zero nonzero element
-		std::vector<pivot_t> n_pivots;
-		ulong kk;
-		for (kk = 0; kk < mat.nrow; kk++) {
-			auto row = leftrows[kk];
-			auto therow = mat[row];
-			if (therow->nnz == 0)
-				continue;
-			else if (therow->nnz == 1) {
-				auto col = therow->indices[0];
-				n_pivots.push_back(std::make_pair(row, col));
-				rowpivs[row] = col;
-				colpivs[col] = row;
-			}
-			else
-				break;
-		}
-
-		auto rank = n_pivots.size();
-		pivots.push_back(n_pivots);
-		leftrows.erase(leftrows.begin(), leftrows.begin() + kk);
-		sparse_mat_transpose_part_replace(tranmat, mat, leftrows);
-
-		// for printing
-		double oldstatus = 0;
-		int bitlen_nnz = (int)std::floor(std::log(now_nnz) / std::log(10)) + 3;
-		int bitlen_nrow = (int)std::floor(std::log(mat.nrow) / std::log(10)) + 1;
-
-		while (kk < mat.nrow) {
-			auto start = sparse_rref::clocknow();
-			auto row = leftrows[0];
-
-			if (mat.rows[row].nnz == 0) {
-				kk++;
-				leftrows.erase(leftrows.begin());
-				continue;
-			}
-
-			pool.wait();
-			auto ps = findmanypivots(mat, tranmat, colpivs, leftrows, true);
-
-			if (ps.size() == 0)
-				break;
-
-			n_pivots.clear();
-			for (auto& [c, rp] : ps) {
-				n_pivots.push_back(std::make_pair(*rp, c));
-				colpivs[c] = *rp;
-				rowpivs[*rp] = c;
-				scalar_inv(scalar, sparse_mat_entry(mat, *rp, c, true), F);
-				sparse_vec_rescale(mat[*rp], scalar, F);
-			}
-			pivots.push_back(n_pivots);
-			rank += n_pivots.size();
-
-			// reorder the rows, move ps to the front
-			std::unordered_set<slong> indices(mat.nrow);
-			for (auto [c, r] : ps)
-				indices.insert(*r);
-			std::vector<slong> result;
-			result.reserve(leftrows.size());
-			for (auto it : leftrows) {
-				if (indices.count(it) == 0) 
-					result.push_back(it);
-			}
-			leftrows = std::move(result);
-
-			kk += ps.size();
-			slong newpiv = ps.size();
-
-			ulong tran_count = 0;
-			std::vector<int> flags(leftrows.size(), 0);
-			// and then compute the elimination of the rows asynchronizely
-			pool.detach_blocks<ulong>(0, leftrows.size(), [&](const ulong s, const ulong e) {
-				auto id = sparse_rref::thread_id();
-				for (ulong i = s; i < e; i++) {
-					if (rowpivs[leftrows[i]] != -1)
-						continue;
-					schur_complete(mat, leftrows[i], n_pivots, F, cachedensedmat + id * mat.ncol, nonzero_c[id]);
-					flags[i] = 1;
-				}
-				}, ((mat.nrow - kk) < 20 * nthreads ? 0 : mat.nrow / 10));
-
-			tranmat.zero();
-			// compute the transpose of the submatrix and print the status asynchronizely
-			while (tran_count < leftrows.size()) {
-				for (size_t i = 0; i < leftrows.size(); i++) {
-					if (flags[i]) {
-						auto row = leftrows[i];
-						auto therow = mat[row];
-						for (size_t j = 0; j < therow->nnz; j++) {
-							auto col = therow->indices[j];
-							_sparse_vec_set_entry(tranmat[col], row, (bool*)NULL);
-						}
-						tran_count++;
-						flags[i] = 0;
-					}
-				}
-
-				auto status = (kk - newpiv + 1) + ((double)tran_count / (mat.nrow - kk)) * newpiv;
-				if (verbose && status - oldstatus > printstep) {
-					auto end = sparse_rref::clocknow();
-					now_nnz = mat.nnz();
-					std::cout << "-- Row: " << std::setw(bitlen_nrow)
-						<< (int)std::floor(status) << "/" << mat.nrow
-						<< "  rank: " << std::setw(bitlen_nrow) << rank
-						<< "  nnz: " << std::setw(bitlen_nnz) << now_nnz
-						<< "  density: " << std::setprecision(6) << std::setw(8)
-						<< 100 * (double)now_nnz / (mat.nrow * mat.ncol) << "%"
-						<< "  speed: " << std::setprecision(2) << std::setw(8) <<
-						(status - oldstatus) / sparse_rref::usedtime(start, end)
-						<< " row/s    \r" << std::flush;
-					oldstatus = status;
-					start = end;
-				}
-			}
-		}
-
-		if (verbose) {
-			std::cout << "\n** Rank: " << rank
-				<< " nnz: " << mat.nnz() << std::endl;
-		}
-
-		scalar_clear(scalar);
-		for (size_t i = 0; i < mat.ncol * nthreads; i++)
-			scalar_clear(cachedensedmat + i);
-
-		s_free(cachedensedmat);
-
->>>>>>> aa4fda0c
 		return pivots;
 	}
 
@@ -1324,17 +1025,8 @@
 
 	template <typename T>
 	std::vector<std::vector<pivot_t>> sparse_mat_rref(sparse_mat<T>& mat, field_t F,
-<<<<<<< HEAD
-		sparse_rref::thread_pool& pool, rref_option_t opt) {
-		std::vector<std::vector<pivot_t>> pivots = sparse_mat_rref_c(mat, F, pool, opt);
-=======
 		rref_option_t opt) {
-		std::vector<std::vector<pivot_t>> pivots;
-		if (opt->pivot_dir)
-			pivots = sparse_mat_rref_c(mat, F, opt);
-		else
-			pivots = sparse_mat_rref_r(mat, F, opt);
->>>>>>> aa4fda0c
+		std::vector<std::vector<pivot_t>> pivots = sparse_mat_rref_c(mat, F, opt);
 
 		if (opt->is_back_sub) {
 			if (opt->verbose)
@@ -1348,13 +1040,8 @@
 	// TODO: check!!! 
 	// parallel version !!!
 	// output some information !!!
-<<<<<<< HEAD
 	std::vector<std::vector<pivot_t>> sparse_mat_rref_reconstruct(sparse_mat<rat_t>& mat,
-		sparse_rref::thread_pool& pool, rref_option_t opt) {
-=======
-	std::vector<std::vector<pivot_t>> sparse_mat_rref_reconstruct(sparse_mat<fmpq>& mat,
 		rref_option_t opt) {
->>>>>>> aa4fda0c
 		std::vector<std::vector<pivot_t>> pivots;
 
 		ulong prime = n_nextprime(1ULL << 50, 0);
@@ -1364,14 +1051,7 @@
 		sparse_mat<ulong> matul(mat.nrow, mat.ncol);
 		snmod_mat_from_sfmpq(matul, mat, F->mod);
 
-<<<<<<< HEAD
-		pivots = sparse_mat_rref_c(matul, F, pool, opt);
-=======
-		if (opt->pivot_dir)
-			pivots = sparse_mat_rref_c(matul, F, opt);
-		else
-			pivots = sparse_mat_rref_r(matul, F, opt);
->>>>>>> aa4fda0c
+		pivots = sparse_mat_rref_c(matul, F, opt);
 
 		if (opt->is_back_sub)
 			triangular_solver_2(matul, pivots, F, opt);
@@ -1452,7 +1132,6 @@
 			return K;
 
 		T m1 = 1;
-
 		if (rank == 0) {
 			K.init(M.ncol, M.ncol);
 			for (size_t i = 0; i < M.ncol; i++)
@@ -1468,10 +1147,6 @@
 		}
 		sparse_mat_transpose_replace(trows, rows);
 
-		K.init(M.ncol - rank, M.ncol);
-		for (size_t i = 0; i < K.nrow; i++)
-			K[i].zero();
-
 		std::vector<slong> colpivs(M.ncol, -1);
 		std::vector<slong> nonpivs;
 		for (size_t i = 0; i < rank; i++)
@@ -1481,15 +1156,15 @@
 			if (colpivs[i] == -1)
 				nonpivs.push_back(i);
 
+		K.init(M.ncol - rank, M.ncol);
 		pool.detach_loop<size_t>(0, nonpivs.size(), [&](size_t i) {
-			auto thecol = trows[nonpivs[i]];
-			auto k_vec = K[i];
-			k_vec.reserve(thecol.nnz() + 1);
+			auto& thecol = trows[nonpivs[i]];
+			K[i].reserve(thecol.nnz() + 1);
 			for (size_t j = 0; j < thecol.nnz(); j++) {
-				k_vec.push_back(pivots[thecol(j)].second, thecol[j]);
-			}
-			k_vec.push_back(nonpivs[i], m1);
-			k_vec.sort_indices();
+				K[i].push_back(pivots[thecol(j)].second, thecol[j]);
+			}
+			K[i].push_back(nonpivs[i], m1);
+			K[i].sort_indices();
 			});
 		pool.wait();
 
@@ -1555,7 +1230,7 @@
 			for (size_t j = 0; j < mat[i].nnz(); j++) {
 				if (mat[i][j] == 0)
 					continue;
-				st << i + 1 << ' ' << mat[i][j] + 1 << ' ' << mat[i][j] << '\n';
+				st << i + 1 << ' ' << mat[i](j) + 1 << ' ' << mat[i][j] << '\n';
 			}
 		}
 	}
